--- conflicted
+++ resolved
@@ -12,8 +12,9 @@
 """
 
 
+from unittest.mock import patch, MagicMock
+from PanelPal.accessories import variant_validator_api_functions, panel_app_api_functions
 from unittest import mock
-<<<<<<< HEAD
 from unittest.mock import patch
 from io import StringIO
 import pytest
@@ -134,11 +135,6 @@
 
     # Check that parse_args was called
     mock_parse_args.assert_called_once()
-=======
-from unittest.mock import patch, MagicMock
-import pytest
-from PanelPal.accessories import variant_validator_api_functions, panel_app_api_functions
-from PanelPal.generate_bed import main, parse_arguments
 
 
 #####################
@@ -146,7 +142,7 @@
 #####################
 
 class TestParseArguments:
-    
+
     def test_parse_arguments_valid(self):
         """
         Test parse_arguments() with valid arguments.
@@ -154,7 +150,7 @@
         test_args = ["script_name", "-p", "R207", "-v", "4", "-g", "GRCh38"]
         with patch.object(sys, 'argv', test_args):
             parsed_args = parse_arguments()
-        
+
         # Assert each argument is parsed as expected
         assert parsed_args.panel_id == "R207"
         assert parsed_args.panel_version == 4.0
@@ -165,17 +161,19 @@
         """
         Test parse_arguments() when a required argument is missing.
         """
-        test_args = ["script_name", "-p", "R207", "-v", "4"]  # Missing genome_build argument
+        test_args = ["script_name", "-p", "R207",
+                     "-v", "4"]  # Missing genome_build argument
         with patch.object(sys, 'argv', test_args), pytest.raises(SystemExit):
-            parse_arguments() # Should raise a SystemExit
+            parse_arguments()  # Should raise a SystemExit
 
     def test_parse_arguments_invalid_genome_build(self):
         """
         Test parse_arguments() with an invalid genome_build.
         """
-        test_args = ["script_name", "-p", "R207", "-v", "4", "-g", "INVALID_GENOME"]
+        test_args = ["script_name", "-p", "R207",
+                     "-v", "4", "-g", "INVALID_GENOME"]
         with patch.object(sys, 'argv', test_args), pytest.raises(SystemExit):
-            parse_arguments() # Should raise a SystemExit
+            parse_arguments()  # Should raise a SystemExit
 
     def test_parse_arguments_default_status_filter(self):
         """
@@ -192,19 +190,22 @@
         """
         Test parse_arguments() with an invalid status_filter argument.
         """
-        test_args = ["script_name", "-p", "R207", "-v", "4", "-g", "GRCh38", "-f", "invalid"]
+        test_args = ["script_name", "-p", "R207",
+                     "-v", "4", "-g", "GRCh38", "-f", "invalid"]
         with patch.object(sys, 'argv', test_args), pytest.raises(SystemExit):
-            parse_arguments() # Should raise a SystemExit
+            parse_arguments()  # Should raise a SystemExit
 
 ####################
 # Functional Tests #
 ####################
 
+
 class TestGenerateBedArguments:
     '''
     Tests for the command line arguments of the main function to 
     generate a bed file.
     '''
+
     def test_missing_required_arguments(self):
         """
         Test script behavior when all arguments are missing.
@@ -219,7 +220,6 @@
         )
         assert result.returncode != 0
         assert "the following arguments are required" in result.stderr
-
 
     def test_missing_single_argument(self):
         """
@@ -321,37 +321,39 @@
             # Restore the original working directory
             os.chdir(original_cwd)
 
+
 class TestGenerateBedExceptionHandling:
     '''
     Tests the handling of errors and exceptions in the main function
     for generating bed files.
     '''
     # Test case for exception handling when the get_response function fails
+
     def test_generate_bed_exception_handling(self):
         """
         Test exception handling works as expected.
         """
         # Mocking the function that parses command-line arguments to simulate arguments passed
         with mock.patch('PanelPal.generate_bed.parse_arguments', return_value=mock.MagicMock(
-            panel_id="R219", panel_version="1.0", genome_build="GRCh38")):
+                panel_id="R219", panel_version="1.0", genome_build="GRCh38")):
 
             # Mocking the functions used inside main() to simulate errors
             with mock.patch.object(
                 panel_app_api_functions, "get_response",
                 side_effect=Exception("PanelApp API error")
-                ) as mock_get_response, \
-                 mock.patch.object(
+            ) as mock_get_response, \
+                mock.patch.object(
                     panel_app_api_functions, "get_response_old_panel_version"
-                    ) as mock_get_response_old_panel_version, \
+            ) as mock_get_response_old_panel_version, \
                 mock.patch.object(
                     panel_app_api_functions, "get_genes"
-                    ) as mock_get_genes, \
+            ) as mock_get_genes, \
                 mock.patch.object(
                     variant_validator_api_functions, "generate_bed_file"
-                    ) as mock_generate_bed_file, \
+            ) as mock_generate_bed_file, \
                 mock.patch.object(
                     variant_validator_api_functions, "bedtools_merge"
-                    ) as mock_bedtools_merge:
+            ) as mock_bedtools_merge:
 
                 # Call the 'main' function and assert that it raises the expected exception
                 with pytest.raises(Exception, match="PanelApp API error"):
@@ -369,32 +371,36 @@
             # Test for exception handling when get_response_old_panel_version fails
             with mock.patch.object(
                 panel_app_api_functions, "get_response",
-                return_value=mock.MagicMock(json=mock.MagicMock(return_value={"id": "R219"}))
-                ), \
+                return_value=mock.MagicMock(
+                    json=mock.MagicMock(return_value={"id": "R219"}))
+            ), \
                 mock.patch.object(
                     panel_app_api_functions, "get_response_old_panel_version",
                     side_effect=Exception("Failed to fetch old panel version")
-                    ) as mock_get_response_old_panel_version, \
+            ) as mock_get_response_old_panel_version, \
                 mock.patch.object(
                     panel_app_api_functions, "get_genes"
-                    ) as mock_get_genes:
+            ) as mock_get_genes:
 
                 with pytest.raises(Exception, match="Failed to fetch old panel version"):
                     main()
 
                 # Ensure get_response_old_panel_version raised the error as expected
-                mock_get_response_old_panel_version.assert_called_once_with("R219", "1.0")
+                mock_get_response_old_panel_version.assert_called_once_with(
+                    "R219", "1.0")
                 mock_get_genes.assert_not_called()
 
             # Test for exception handling when get_genes fails
             with mock.patch.object(
                 panel_app_api_functions, "get_response",
-                return_value=mock.MagicMock(json=mock.MagicMock(return_value={"id": "R219"}))
-                ), \
+                return_value=mock.MagicMock(
+                    json=mock.MagicMock(return_value={"id": "R219"}))
+            ), \
                 mock.patch.object(
                     panel_app_api_functions, "get_response_old_panel_version",
-                    return_value=mock.MagicMock(json=mock.MagicMock(return_value={"genes": []}))
-                    ) as mock_get_response_old_panel_version, \
+                    return_value=mock.MagicMock(
+                        json=mock.MagicMock(return_value={"genes": []}))
+            ) as mock_get_response_old_panel_version, \
                 mock.patch.object(
                     panel_app_api_functions, "get_genes",
                     side_effect=Exception("Failed to retrieve genes.")) as mock_get_genes:
@@ -415,11 +421,11 @@
                 mock.patch.object(
                     panel_app_api_functions, "get_genes",
                     return_value=["BRCA1", "TP53"]
-                    ), \
+            ), \
                 mock.patch.object(
                     variant_validator_api_functions, "generate_bed_file",
                     side_effect=Exception("BED file generation error")
-                    ) as mock_generate_bed_file:
+            ) as mock_generate_bed_file:
 
                 with pytest.raises(Exception, match="BED file generation error"):
                     main()
@@ -437,14 +443,14 @@
                 mock.patch.object(
                     panel_app_api_functions, "get_genes",
                     return_value=["BRCA1", "TP53"]
-                    ), \
+            ), \
                 mock.patch.object(
                     variant_validator_api_functions, "generate_bed_file"
-                    ), \
+            ), \
                 mock.patch.object(
                     variant_validator_api_functions, "bedtools_merge",
                     side_effect=Exception("Bedtools merge error")
-                    ) as mock_bedtools_merge:
+            ) as mock_bedtools_merge:
 
                 with pytest.raises(Exception, match="Bedtools merge error"):
                     main()
@@ -452,10 +458,12 @@
                 # Check that the bedtools_merge function raised the error as expected
                 mock_bedtools_merge.assert_called_once()
 
+
 class TestValidPanelCheck:
     '''
     Test that the logic works for checking the panel_id is valid.
     '''
+
     def test_invalid_panel_id(self):
         """
         Test that the script raises a ValueError and logs an error for an invalid panel_id.
@@ -486,11 +494,13 @@
         # Ensure that the error message for invalid panel_id is present in stderr
         assert f"Invalid panel_id '{panel_id}'" in result.stderr
 
+
 class TestBedFileExists:
     '''
     Tests for the logic that checks if a bed file exists, and stops if
     it does or continues if it does not.
     '''
+
     def test_bed_file_exists(self):
         """
         Test that the script stops when the BED file exists.
@@ -505,8 +515,10 @@
         temp_dir.mkdir(parents=True, exist_ok=True)
 
         # Define the bed file path
-        bed_file_path = temp_dir / f"{panel_id}_v{panel_version}_{genome_build}.bed"
-        bed_merged_path = temp_dir / f"{panel_id}_v{panel_version}_{genome_build}_merged.bed"
+        bed_file_path = temp_dir / \
+            f"{panel_id}_v{panel_version}_{genome_build}.bed"
+        bed_merged_path = temp_dir / \
+            f"{panel_id}_v{panel_version}_{genome_build}_merged.bed"
 
         # Create a dummy BED file to simulate it already exists
         bed_file_path.write_text("Dummy content")
@@ -562,8 +574,10 @@
         temp_dir.mkdir(parents=True, exist_ok=True)
 
         # Define the bed file path
-        bed_file_path = temp_dir / f"{panel_id}_v{panel_version}_{genome_build}.bed"
-        bed_merged_path = temp_dir / f"{panel_id}_v{panel_version}_{genome_build}_merged.bed"
+        bed_file_path = temp_dir / \
+            f"{panel_id}_v{panel_version}_{genome_build}.bed"
+        bed_merged_path = temp_dir / \
+            f"{panel_id}_v{panel_version}_{genome_build}_merged.bed"
 
         # Ensure the BED file does not exist
         if bed_file_path.exists():
@@ -654,11 +668,11 @@
 
         # Mock dependent function calls to prevent actual execution
         with patch("PanelPal.generate_bed.panel_app_api_functions.get_response"), \
-            patch("PanelPal.generate_bed.panel_app_api_functions.get_response_old_panel_version"), \
-            patch("PanelPal.generate_bed.panel_app_api_functions.get_genes", return_value=[]), \
-            patch("PanelPal.generate_bed.variant_validator_api_functions.generate_bed_file"), \
-            patch("PanelPal.generate_bed.variant_validator_api_functions.bedtools_merge"), \
-            patch("PanelPal.generate_bed.bed_head"):
+                patch("PanelPal.generate_bed.panel_app_api_functions.get_response_old_panel_version"), \
+                patch("PanelPal.generate_bed.panel_app_api_functions.get_genes", return_value=[]), \
+                patch("PanelPal.generate_bed.variant_validator_api_functions.generate_bed_file"), \
+                patch("PanelPal.generate_bed.variant_validator_api_functions.bedtools_merge"), \
+                patch("PanelPal.generate_bed.bed_head"):
 
             # Call the main function
             main()
@@ -666,5 +680,4 @@
         # Assert logger.debug is called
         mock_logger.debug.assert_any_call(
             "No existing BED file found. Proceeding with generation."
-        )
->>>>>>> 40b4cd70
+        )