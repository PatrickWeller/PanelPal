--- conflicted
+++ resolved
@@ -16,11 +16,7 @@
 import sys
 from pathlib import Path
 from unittest import mock
-<<<<<<< HEAD
 from unittest.mock import patch, MagicMock
-=======
-from unittest.mock import patch
->>>>>>> 2be71668
 import pytest
 from PanelPal.accessories import variant_validator_api_functions, panel_app_api_functions
 from PanelPal.generate_bed import main, parse_arguments
