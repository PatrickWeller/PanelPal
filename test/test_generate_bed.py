--- conflicted
+++ resolved
@@ -81,76 +81,6 @@
 # Functional Tests #
 ####################
 
-<<<<<<< HEAD
-def test_missing_required_arguments():
-    """
-    Test script behavior when all arguments are missing.
-    """
-    result = subprocess.run(
-        [sys.executable, "PanelPal/generate_bed.py"],  # Run the script without any arguments.
-        capture_output=True, # Capture stdout and stderr.
-        text=True, # Decode output to text.
-        check=False # Prevent raising an exception for non-zero exit codes.
-    )
-    # Ensure the script fails and an error message about missing arguments is shown.
-    assert result.returncode != 0
-    assert "the following arguments are required" in result.stderr
-
-
-def test_missing_single_argument():
-    """
-    Test script behavior when a single argument is missing.
-    """
-    result = subprocess.run(
-        [sys.executable, "PanelPal/generate_bed.py", "-p", "R207", "-v", "4"],
-        capture_output=True,  # Capture stdout and stderr.
-        text=True, # Decode output to text.
-        check=False # Prevent raising an exception for non-zero exit codes.
-    )
-    # Ensure the script fails and the correct error message is shown.
-    assert result.returncode != 0
-    assert "the following arguments are required: -g/--genome_build" in result.stderr
-
-def test_invalid_genome_build():
-    """
-    Test script behavior with invalid genome build.
-    """
-    result = subprocess.run(
-        [
-            sys.executable,
-            "PanelPal/generate_bed.py",
-            "-p", "R207",
-            "-v", "4",
-            "-g", "INVALID_GENOME"
-        ],
-        capture_output=True,  # Capture stdout and stderr.
-        text=True, # Decode output to text.
-        check=False # Prevent raising an exception for non-zero exit codes.
-    )
-    # Ensure the script fails and displays an error message about invalid choices.
-    assert result.returncode != 0
-    assert "invalid choice: 'INVALID_GENOME' (choose from 'GRCh37', 'GRCh38')" in result.stderr
-
-def test_valid_arguments(capsys):
-    """
-    Test script behavior with valid arguments.
-    """
-    # Define temporary directory
-    temp_dir = Path("tmp/")  # You can customize this path as needed
-
-    # Ensure the directory exists
-    temp_dir.mkdir(parents=True, exist_ok=True)
-
-    # Save the current working directory
-    original_cwd = Path(os.getcwd())
-    script_path = Path(original_cwd) / "PanelPal/generate_bed.py"
-
-    try:
-        # Change the working directory to tmp_path
-        os.chdir(temp_dir)
-
-        # Run the script as a subprocess
-=======
 class TestGenerateBedArguments:
     '''
     Tests for the command line arguments of the main function to 
@@ -192,7 +122,7 @@
         Test script behavior with invalid genome build.
         """
         original_cwd = Path(os.getcwd())
->>>>>>> 4be46a5f
+
         result = subprocess.run(
             [
                 sys.executable,
