--- conflicted
+++ resolved
@@ -97,10 +97,6 @@
 │   │   └── panelpal.log
 │   ├── main.py
 │   └── settings.py
-<<<<<<< HEAD
-=======
-├── setup.py
->>>>>>> 35e17ab9
 ├── README.md
 ├── setup.py
 └── test
