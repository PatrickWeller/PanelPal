# PanelPal

**Note: This piece of software is in development as a university project and as yet is not a fully functioning or tested product. Use of this software is at your own risk.**

PanelPal is a python package of command line tools for helping UK labs implement the National Test Directory for rare disease. It uses API queries to get up-to-date information regarding NGS panels for germline disease.


## Features

- Fetch information about a panel using its R number ID.
- Compare the genes on two versions of a panel. 
- Create BED files for a genomic panels with chromosomal coordinates.


## Installation

To set up a conda environment for this project, you can use the provided `environment.yaml` file.

1. Clone or download this repository.

   ```bash
   git clone https://github.com/PatrickWeller/PanelPal.git
    ```

2. Create a new conda environment with the following command:

   ```bash
   conda env create -f env/environment.yaml
    ```

3. Activate the environment:

    ```bash
    conda activate PanelPal
    ```

4. Install PanelPal via pip

    ```bash
    cd PanelPal
    pip install -e .
    ```

## Usage

### Check Panel
To check and retrieve panel information from the PanelApp API:

```bash
<<<<<<< HEAD
#either
panelpal check-panel --panel_id R207
=======
#Either
PanelPal check-panel --panel_id R207
>>>>>>> a4fe8472

#Or
python PanelPal/check_panel.py --panel_id R207
```

<<<<<<< HEAD
### Get panels containing a given gene
To generate a list of panels containing a specific gene (e.g. BRCA1):

```bash
#either
panelpal gene-panels --hgnc_symbol BRCA1

#or
python PanelPal/gene_to_panels.py --hgnc_symbol BRCA1
```

=======
### Compare Panel Versions
To compare the genes on two versions of a given panel:

```bash
#Either
PanelPal compare-panel-versions -p R21 -v 1.0 2.0

#Or
python PanelPal/compare_panel_versions.py --panel R21 --versions 1.0 2.0
```
>>>>>>> a4fe8472
### Generate Bed File
To generate a bed file for a given panel:

```bash
python panelpal/generate_bed.py --panel_id R207 --panel_version 4 --genome_build GRCh38
```

## Directory structure
The following structure should be used going foward to keep the project directories tidy and in preparation for package build. This will also resolve issues importing modules going forward. Note: DB directory has been omitted from the tree for now.

```bash
.
├── env
│   ├── environment.yaml
│   └── requirements.txt
├── PanelPal
│   ├── accessories
│   │   ├── __init__.py
│   │   ├── panel_app_api_functions.py
│   │   └── variant_validator_api_functions.py
│   ├── check_panel.py
│   ├── compare_panel_versions.py
│   ├── generate_bed.py # This script will require restructuring to be called from 
│   ├── __init__.py     # the main PanelPal function
│   ├── logging
│   │   └── panelpal.log
│   ├── main.py
│   ├── settings.py
│   └── setup.py
├── README.md
└── test
    ├── __init__.py
    └── test_*.py
```

## License
To be confirmed.<|MERGE_RESOLUTION|>--- conflicted
+++ resolved
@@ -47,31 +47,24 @@
 To check and retrieve panel information from the PanelApp API:
 
 ```bash
-<<<<<<< HEAD
-#either
-panelpal check-panel --panel_id R207
-=======
 #Either
 PanelPal check-panel --panel_id R207
->>>>>>> a4fe8472
 
 #Or
 python PanelPal/check_panel.py --panel_id R207
 ```
 
-<<<<<<< HEAD
 ### Get panels containing a given gene
 To generate a list of panels containing a specific gene (e.g. BRCA1):
 
 ```bash
-#either
+#Either
 panelpal gene-panels --hgnc_symbol BRCA1
 
-#or
+#Or
 python PanelPal/gene_to_panels.py --hgnc_symbol BRCA1
 ```
 
-=======
 ### Compare Panel Versions
 To compare the genes on two versions of a given panel:
 
@@ -82,7 +75,7 @@
 #Or
 python PanelPal/compare_panel_versions.py --panel R21 --versions 1.0 2.0
 ```
->>>>>>> a4fe8472
+
 ### Generate Bed File
 To generate a bed file for a given panel:
 
