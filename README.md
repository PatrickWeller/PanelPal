## API query function

<<<<<<< HEAD
**PanelPal** is a command-line tool that helps users interact with the PanelApp API to retrieve information about genetic panels, generate locus dictionaries, and create BED files for genomic analysis. This tool is particularly useful for bioinformaticians and researchers working with gene panels in clinical genomics.

## Features

- Fetch information about a panel using its ID.
- Validate panel ID format and prompt users for input.
- Retrieve and display panel details such as name and clinical indication.
- Generate locus dictionaries for genes based on panel data.
- Create a BED file for a selected panel with chromosomal coordinates.

## Requirements

- Python 3.x
- `requests` library

## Installation

To set up a conda environment for this project, you can use the provided `environment.yaml` file.

1. Clone or download this repository.

   ```bash
   git clone https://github.com/PatrickWeller/PanelPal.git
2. Create a new conda environment with the following command:

   ```bash
   conda env create -f environment.yaml
3. Activate the environment:

    ```bash
    conda activate PanelPal
4. Using pip

    ```bash
    pip install -r requirements.txt
## Usage

Run the panel_pal.py script from your terminal.

    python panel_pal.py

The script will prompt you to enter a panel ID (e.g., R59, r59, or 59). The input will be validated to ensure it matches the correct format.

Once a valid panel ID is entered, the tool will fetch information from the PanelApp API and display details about the selected panel.

You will be asked to confirm your selection before proceeding. If confirmed, the tool will generate a BED file with gene locus information.

# Example Output
```bash
######################################################
Welcome to PanelPal!
######################################################

Please enter panel ID (e.g., R59, r59, or 59): R59

Panel ID: R59
Clinical indication: Hereditary Cancer Panel

Is this correct? (yes/no): yes

Proceeding with the selected panel.

BED file generated: R59.bed
```

License

To be confirmed.
=======
Function to extract the relevant panel version, ID and list of genes from the PanelApp API. 
>>>>>>> 80bd9c5c
<|MERGE_RESOLUTION|>--- conflicted
+++ resolved
@@ -1,7 +1,6 @@
 ## API query function
 
-<<<<<<< HEAD
-**PanelPal** is a command-line tool that helps users interact with the PanelApp API to retrieve information about genetic panels, generate locus dictionaries, and create BED files for genomic analysis. This tool is particularly useful for bioinformaticians and researchers working with gene panels in clinical genomics.
+Function to extract the relevant panel version, ID and list of genes from the PanelApp API. 
 
 ## Features
 
@@ -68,7 +67,4 @@
 
 License
 
-To be confirmed.
-=======
-Function to extract the relevant panel version, ID and list of genes from the PanelApp API. 
->>>>>>> 80bd9c5c
+To be confirmed.