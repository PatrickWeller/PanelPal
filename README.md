--- conflicted
+++ resolved
@@ -24,158 +24,9 @@
 3. [User Manual](docs/user_manual.md)
 4. [Technical Manual](docs/technical_manual.md)
 
-<<<<<<< HEAD
+
 ## Continuous Integration
 Automated unit and functional testing and continuous integration testing have been set up with GitHub Actions (see .github/workflows) and Jenkins CI (See Jenkinsfile).
-=======
-To set up a conda environment for this project, you can use the provided `environment.yaml` file.
-
-1. Clone or download this repository:
-
-   ```bash
-   git clone https://github.com/PatrickWeller/PanelPal.git
-    ```
-
-2. Build the docker image:
-
-   ```bash
-   cd PanelPal
-   docker build -t panelpal .
-    ```
-
-3. Run the docker container:
-
-    ```bash
-    docker run -it panelpal
-    ```
-
-4. Test PanelPal is installed:
-
-    ```bash
-    PanelPal
-    ```
-
-## Usage
-
-### Check Panel
-To check and retrieve panel information from the PanelApp API:
-
-```bash
-#Either
-PanelPal check-panel --panel_id R207
-
-#Or
-python PanelPal/check_panel.py --panel_id R207
-```
-
-### Get panels containing a given gene
-To generate a list of panels containing a specific gene (e.g. BRCA1):
-
-```bash
-#Either
-PanelPal gene-panels --hgnc_symbol BRCA1
-
-#Or
-python PanelPal/gene_to_panels.py --hgnc_symbol BRCA1
-```
-
-### Compare Panel Versions
-To compare the genes on two versions of a given panel:
-
-```bash
-#Either
-PanelPal compare-panel-versions -p R21 -v 1.0 2.0 -f green
-
-#Or
-python PanelPal/compare_panel_versions.py --panel R21 --versions 1.0 2.0 --status_filter green
-```
-
-### Generate Bed File
-To generate a bed file for a given panel:
-
-```bash
-#Either
-python PanelPal/generate_bed.py --panel_id R207 --panel_version 4 --genome_build GRCh38 --status_filter green
-
-#Or
-PanelPal generate-bed --panel_id R207 --panel_version 4 --genome_build GRCh38 --status_filter green
-```
-
-### Compare Bed Files
-To compare the content of two bed files:
-
-```bash
-#Either
-python PanelPal/compare_bedfile.py bedfile1.bed bedfile2.bed
-
-#Or
-PanelPal compare-bed-files bedfile1.bed bedfile2.bed
-```
-
-### Generate a gene list for a panel
-To generate a list of genes (in .tsv format) included on a given panel
-```bash
-#Either
-python PanelPal/panel_to_genes.py panel-genes --panel_id R207 --panel_version 2.2 --confidence_status green
-
-#Or
-PanelPal panel-genes --panel_id R207 --panel_version 2.2 --confidence_status green
-```
-
-
-## Directory structure
-The following structure should be used going foward to keep the project directories tidy and compatible with the project build. This will also resolve issues importing modules going forward. Note: DB directory has been omitted from the tree for now.
-
-```bash
-.
-├── PanelPal
-│   ├── accessories
-│   │   ├── __init__.py
-│   │   ├── panel_app_api_functions.py
-│   │   └── variant_validator_api_functions.py
-│   ├── check_panel.py
-│   ├── compare_bedfiles.py
-│   ├── compare_panel_versions.py
-│   ├── generate_bed.py
-│   ├── __init__.py
-│   ├── logging
-│   │   └── panelpal.log
-│   ├── main.py
-│   └── settings.py
-├── README.md
-├── pyproject.toml
-├── environment.yaml
-├── Dockerfile
-├── entrypoint.sh
-├── assets
-│   └── logo.jpg
-└── test
-    ├── __init__.py
-    └── test_*.py
-```
->>>>>>> 2a25f38a
-
-## Database
-PanelPal comes with an integrated database that is automatically created on startup and persists on the user's local computer or server. The database uses SQLAlchemy's Object-Relational Mapping (ORM) framework to store and manage patient information, BED file metadata, and panel data.
-
-The schema consists of three main tables:
-
-<img src="assets/schema.jpg" width="552" height="654">
-
-### Example Usage
-As well as manually adding records using SQL queries, PanelPal provides a convenient way to insert data via its built-in `generate-bed` function. During this process, users are prompted to optionally enter patient information, which is then stored in the database.
-
-Example prompt:
-```bash
->>> patient_info = patient_info_prompt()
-Add patient to database? (Default = 'yes', type 'n' to skip): yes
-Patient ID (NHS number, 10 digits): 1234567890
-Patient name: John Doe
-Patient's date of birth (DD-MM-YYYY): 01-01-1990
->>> patient_info
-{'patient_id': '1234567890', 'patient_name': 'John Doe', 'dob': datetime.date(1990, 1, 1)}
-```
-If the user chooses to skip entering patient information (by typing n), the system will proceed with generating the BED file without adding the patient record to the database.
 
 
 ## License
