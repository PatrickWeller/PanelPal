#!/usr/bin/env python

import re
<<<<<<< HEAD
import panel_app_api_functions
=======
import pandas as pd
import sys
import panel_app_api_functions


def load_panel_data(file_path):
    """Load panel information from a specified file."""
    return pd.read_csv(file_path, delimiter="\t", header=None, names=["panel_id", "indication"])
>>>>>>> 24561a24


def get_panel_id():
    """Prompt the user for a panel ID and validate the input."""
    panel_id = input("Please enter panel ID (e.g., R59, r59, or 59): ").strip().upper()
    if re.match(r"^R?\d+$", panel_id):
        # If panel_id does not start with R add it 
        if not panel_id.startswith("R"):
            panel_id = "R" + panel_id
        return panel_id
    else:
        print("\nInvalid panel ID format. Please enter in the format R12, r12, or 12.\n")
        return None
    
    
def confirm_panel_selection():
    """Ask the user to confirm their panel selection."""
    confirmation = input("Is this correct? (yes/no): ").strip().lower()
    return confirmation in ["yes", "y"]


def main():
    
    # Print a welcome message
    print("######################################################")
    print("Welcome to PanelPal!")
    print("######################################################")
    print("")

    while True:
        panel_id = get_panel_id()
        if panel_id is None:
            continue  # Retry if the panel ID was invalid

<<<<<<< HEAD
        try:
=======
        if check_panel_existence(panel_id, panel_data):
            
            # TO DO: build in handling of error when R number does not exist
            # currently this produces an error         
>>>>>>> 24561a24
            panel_info = panel_app_api_functions.get_name_version(panel_id)
            indication = panel_info['name']
            print(f"\nPanel ID: {panel_id}")
            print(f"Clinical indication: {indication}\n")

            if confirm_panel_selection():
                    print(f"\nProceeding with the selected panel.\n")

<<<<<<< HEAD
                    # Get API response
                    response = panel_app_api_functions.get_response(panel_id)

                    # Create a locus dictionary
                    locus_dict = panel_app_api_functions.create_locus_dictionary(response, "GRch38")

                    # Generate bed file
                    panel_app_api_functions.generate_bed(locus_dict, panel_id)
=======
                # Get API response
                response = panel_app_api_functions.get_response(panel_id)

                # Create a locus dictionary
                locus_dict = panel_app_api_functions.create_locus_dictionary(response, "GRch38")

                # Generate bed file
                panel_app_api_functions.generate_bed(locus_dict, panel_id)
>>>>>>> 24561a24

                    # Exit the loop if confirmed
                    break
            else:
                print("Let's try again.\n")

        except Exception as e:
                # Handle any errors from get_name_version
                print("Panel ID not found. Please try again.\n")


if __name__ == "__main__":
    main()<|MERGE_RESOLUTION|>--- conflicted
+++ resolved
@@ -1,18 +1,7 @@
 #!/usr/bin/env python
 
 import re
-<<<<<<< HEAD
 import panel_app_api_functions
-=======
-import pandas as pd
-import sys
-import panel_app_api_functions
-
-
-def load_panel_data(file_path):
-    """Load panel information from a specified file."""
-    return pd.read_csv(file_path, delimiter="\t", header=None, names=["panel_id", "indication"])
->>>>>>> 24561a24
 
 
 def get_panel_id():
@@ -47,14 +36,8 @@
         if panel_id is None:
             continue  # Retry if the panel ID was invalid
 
-<<<<<<< HEAD
+        # Try to get panel information from panelapp api
         try:
-=======
-        if check_panel_existence(panel_id, panel_data):
-            
-            # TO DO: build in handling of error when R number does not exist
-            # currently this produces an error         
->>>>>>> 24561a24
             panel_info = panel_app_api_functions.get_name_version(panel_id)
             indication = panel_info['name']
             print(f"\nPanel ID: {panel_id}")
@@ -63,7 +46,6 @@
             if confirm_panel_selection():
                     print(f"\nProceeding with the selected panel.\n")
 
-<<<<<<< HEAD
                     # Get API response
                     response = panel_app_api_functions.get_response(panel_id)
 
@@ -72,16 +54,6 @@
 
                     # Generate bed file
                     panel_app_api_functions.generate_bed(locus_dict, panel_id)
-=======
-                # Get API response
-                response = panel_app_api_functions.get_response(panel_id)
-
-                # Create a locus dictionary
-                locus_dict = panel_app_api_functions.create_locus_dictionary(response, "GRch38")
-
-                # Generate bed file
-                panel_app_api_functions.generate_bed(locus_dict, panel_id)
->>>>>>> 24561a24
 
                     # Exit the loop if confirmed
                     break
@@ -89,9 +61,8 @@
                 print("Let's try again.\n")
 
         except Exception as e:
-                # Handle any errors from get_name_version
+                # Handle 404 client error when R code does not exist
                 print("Panel ID not found. Please try again.\n")
-
 
 if __name__ == "__main__":
     main()