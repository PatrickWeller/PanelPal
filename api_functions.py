import requests


def get_response(panel_id):
    """
    Input: A panel id, e.g. R293
    Output: A JSON from Panel App API with end point panels/{id}
    """
    url = f"https://panelapp.genomicsengland.co.uk/api/v1/panels/{panel_id}"
    response = requests.get(url)
    if response.status_code == 200:
        return response.json()
    else:
        return f"Error: {response.status_code}"


def create_locus_dictionary(api_response, build):
    """
    Input: A valid API response JSON from a panel, and a chr build (e.g. GRch37)
    Output: A dictionary of genes and their chromosomal locations in that panel
    E.g.
    {'ENSG00000087460': ['20', '57414773', '57486247'],
     'ENSG00000113448': ['5', '58264865', '59817947']}
    """
    genes = api_response["genes"]
    location_dict = {}
    for gene in genes:
        gene_version = gene["gene_data"]["ensembl_genes"][f"{build}"]
        release = list(gene_version.keys())[0]  # Release may change? Just taking the first release in this instance
        gene_version = gene_version[release]
        chrom, position = gene_version["location"].split(":")
        start, end = position.split("-")
        coordinates = [chrom, start, end]
        location_dict[gene_version["ensembl_id"]] = coordinates
<<<<<<< HEAD
    return location_dict


def generate_bed(location_dict, panel_name):
    """
    Generate a BED file from a PanelApp JSON object

    api_data (dict): The JSON data from Panel App.
    panel_name (str): The name of the panel for saving the bed file.
    """

    # Create a filename
    output_file = panel_name + ".bed"

    # Open the output file for writing
    with open(output_file, 'w') as bed_file:
        # Iterate through the genes in the JSON to extract data
        for gene_id, position in location_dict.items():
            # Extract data from the list
            chromosome = "chr" + position[0]  # Add 'chr' prefix
            start = int(position[1]) - 1
            end = position[2]
            
            # Write the data in tab-seperated BED format
            bed_file.write(f"{chromosome}\t{start}\t{end}\t{gene_id}\n")

    print("Bed file generated: " + output_file)
=======
    return location_dict
>>>>>>> 40ad2402
<|MERGE_RESOLUTION|>--- conflicted
+++ resolved
@@ -32,7 +32,6 @@
         start, end = position.split("-")
         coordinates = [chrom, start, end]
         location_dict[gene_version["ensembl_id"]] = coordinates
-<<<<<<< HEAD
     return location_dict
 
 
@@ -59,7 +58,4 @@
             # Write the data in tab-seperated BED format
             bed_file.write(f"{chromosome}\t{start}\t{end}\t{gene_id}\n")
 
-    print("Bed file generated: " + output_file)
-=======
-    return location_dict
->>>>>>> 40ad2402
+    print("Bed file generated: " + output_file)