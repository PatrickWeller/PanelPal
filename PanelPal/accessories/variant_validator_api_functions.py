--- conflicted
+++ resolved
@@ -37,6 +37,7 @@
 """
 import sys
 import os
+import os
 import time
 import subprocess
 import requests
@@ -51,13 +52,15 @@
 if not os.path.exists(BED_DIRECTORY):
     os.makedirs(BED_DIRECTORY)
 
+# Define directory to store bed files in
+BED_DIRECTORY = "bed_files"
+# Create directory if it doesn't exist
+if not os.path.exists(BED_DIRECTORY):
+    os.makedirs(BED_DIRECTORY)
+
 
 def get_gene_transcript_data(
-<<<<<<< HEAD
     gene_name, genome_build="GRCh38", max_retries=5, wait_time=2
-=======
-    gene_name, genome_build="GRCh38", max_retries=6, wait_time=2
->>>>>>> 26bf9290
 ):
     """
     Fetches the gene transcript data for a given gene from the Variant Validator API.
@@ -94,6 +97,8 @@
         )
         raise ValueError(
             f"{genome_build} is not a valid genome build. Use GRCh37 or GRCh38.")
+        raise ValueError(
+            f"{genome_build} is not a valid genome build. Use GRCh37 or GRCh38.")
 
     # Construct the URL with the given gene name and genome build
     url = (
@@ -104,7 +109,6 @@
     retries = 0
 
     while retries < max_retries:
-<<<<<<< HEAD
         try:
             response = requests.get(url, timeout=10)
             response.raise_for_status()  # Raise HTTPError for bad responses
@@ -140,50 +144,6 @@
                 continue  # Retry on timeout
 
     # If max retries are reached for timeouts or rate limits, raise an exception
-=======
-        logger.info("Fetching data for %s (Attempt %d)",
-                    gene_name, retries + 1)
-
-        # Send the GET request to the Variant Validator API
-        response = requests.get(url, timeout=20)
-
-        # Raise HTTPError if the response code is 4xx or 5xx
-        response.raise_for_status()
-
-        if response.status_code == 200:  # success
-            logger.info("Data for %s fetched successfully.", gene_name)
-            return response.json()  # return JSON content from API response
-
-        if response.status_code == 429:  # Rate limit exceeded
-            backoff_time = 2**retries  # Exponential backoff for retries
-            logger.warning(
-                "Rate limit exceeded for %s. Retrying in %d seconds.",
-                gene_name,
-                backoff_time,
-            )
-            time.sleep(backoff_time)
-            retries += 1
-
-        else:  # Other errors
-            logger.error(
-                "Failed to fetch gene data for %s: %d", gene_name, response.status_code
-            )
-            raise requests.exceptions.RequestException(
-                f"HTTP {response.status_code}: Failed to fetch data for {
-                    gene_name}."
-            )
-
-        # Fixed wait between requests to reduce likelihood of hitting rate limits
-        logger.info(
-            "Waiting for %d seconds before the next request.", wait_time)
-        time.sleep(wait_time)
-
-    # Exception if max retries are exceeded
-    logger.error(
-        "Max retries reached for %s. The number of retries may need increasing.",
-        gene_name,
-    )
->>>>>>> 26bf9290
     raise requests.exceptions.RequestException(
         f"Max retries reached for {gene_name}. Terminating.")
 
@@ -298,6 +258,8 @@
     # Define the name of the output BED file based on the panel name and genome build
     output_file = os.path.join(BED_DIRECTORY, f"{panel_name}_v{
                                panel_version}_{genome_build}.bed")
+    output_file = os.path.join(BED_DIRECTORY, f"{panel_name}_v{
+                               panel_version}_{genome_build}.bed")
     logger.info("Creating BED file: %s", output_file)
 
     # Open the BED file for writing (or create it if it doesn't exist)
@@ -309,6 +271,8 @@
                 # Fetch the transcript data for the current gene using the API
                 gene_transcript_data = get_gene_transcript_data(
                     gene, genome_build)
+                gene_transcript_data = get_gene_transcript_data(
+                    gene, genome_build)
 
                 # Extract the exon information from the retrieved transcript data
                 exon_data = extract_exon_info(gene_transcript_data)
@@ -324,6 +288,8 @@
                     exon["exon_end"] += 10
 
                     # Concatenate exon number, reference, and gene symbol in one column
+                    concat_info = f"{exon['exon_number']}|{
+                        exon['reference']}|{exon['gene_symbol']}"
                     concat_info = f"{exon['exon_number']}|{
                         exon['reference']}|{exon['gene_symbol']}"
 
@@ -376,7 +342,6 @@
     """
 
     # Define the input and output file names based on parameters
-<<<<<<< HEAD
     bed_file = os.path.join(
         BED_DIRECTORY,
         f"{panel_name}_v{panel_version}_{genome_build}.bed"
@@ -386,12 +351,6 @@
         BED_DIRECTORY,
         f"{panel_name}_v{panel_version}_{genome_build}_merged.bed"
     )
-=======
-    bed_file = os.path.join(BED_DIRECTORY, f"{panel_name}_v{
-                            panel_version}_{genome_build}.bed")
-    merged_bed_file = os.path.join(BED_DIRECTORY, f"{panel_name}_v{
-                                   panel_version}_{genome_build}_merged.bed")
->>>>>>> 26bf9290
 
     # Try running bedtools merge
     try:
@@ -401,10 +360,13 @@
         subprocess.run(merge_command, shell=True, check=True)
         logger.info("Successfully sorted and merged BED file to %s",
                     merged_bed_file)
+        logger.info("Successfully sorted and merged BED file to %s",
+                    merged_bed_file)
 
     # If an error is encountered log the error
     except subprocess.CalledProcessError as e:
         logger.error("Error during bedtools operation: %s", e)
         raise
 
+    return merged_bed_file
     return merged_bed_file