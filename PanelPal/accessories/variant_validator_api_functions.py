"""
This module provides functionality for fetching gene transcript data,
extracting exon information, generating BED files, and merging genomic regions
using bedtools. It is designed to work with Variant Validator's API to
retrieve gene-to-transcript mapping data, which is outputted in BED format.

Functions
---------
- get_gene_transcript_data
    Fetches gene transcript data from the Variant Validator API.
- extract_exon_info
    Extracts exon-related information from the fetched gene transcript data.
- generate_bed_file
    Generates a BED file from a list of genes and their exon data.
- bedtools_merge
    Sorts and merges overlapping regions in a BED file using bedtools.

Dependencies
------------
- requests
    For making HTTP requests to the Variant Validator API.
- subprocess
    For executing bedtools commands to sort and merge BED files.
- time
    For handling retry logic and wait times between requests.
- logging
    For logging the progress and errors in the operations.

Example Usage
-------------
>>> gene_list = ["BRCA1", "BRCA2", "XRCC2"]
>>> panel_name = "R207"
>>> panel_version = "4"
>>> genome_build = "GRCh38"
>>> generate_bed_file(gene_list, panel_name, panel_version, genome_build)
>>> bedtools_merge(panel_name, panel_version, genome_build)
"""
import sys
import os
import time
import subprocess
import requests
from PanelPal.settings import get_logger

logger = get_logger(__name__)

# Define directory to store bed files in
BED_DIRECTORY = "bed_files"
# Create directory if it doesn't exist
if not os.path.exists(BED_DIRECTORY):
    os.makedirs(BED_DIRECTORY)


def get_gene_transcript_data(
    gene_name, genome_build="GRCh38", max_retries=5, wait_time=2
):
    """
    Fetches the gene transcript data for a given gene from the Variant Validator API.

    Parameters
    ----------
    gene_name : str
        The name of the gene to fetch transcript data for.
    genome_build : str, optional
        The genome build to use (default is "GRCh38").
    max_retries : int, optional
        Max number of retries when rate limit is exceeded (error 429).
    wait_time : int, optional
        Fixed wait time (in seconds) between requests (default is 2).

    Returns
    -------
    dict
        The JSON response containing gene transcript information.

    Raises
    ------
    Exception
        If the request to the API fails (status code not 200).
    """
    # Base URL for the Variant Validator API endpoint
    base_url = (
        "https://rest.variantvalidator.org/VariantValidator/tools/gene2transcripts_v2/"
    )

    if genome_build not in ["GRCh37", "GRCh38", "all"]:
        logger.error(
            "Genome build %s is not valid input. Please use GRCh37 or GRCh38", genome_build
        )
        raise ValueError(
            f"{genome_build} is not a valid genome build. Use GRCh37 or GRCh38.")

    # Construct the URL with the given gene name and genome build
    url = (
        f"{base_url}/{gene_name}/mane_select/refseq/{genome_build}"
        "?content-type=application%2Fjson"
    )

    retries = 0

    while retries < max_retries:
        logger.info("Fetching data for %s (Attempt %d)",
                    gene_name, retries + 1)

        # Send the GET request to the Variant Validator API
        response = requests.get(url, timeout=15)

        if response.status_code == 200:  # success
            logger.info("Data for %s fetched successfully.", gene_name)
            return response.json()  # return JSON content from API response

        if response.status_code == 429:  # Rate limit exceeded
            backoff_time = 2**retries  # Exponential backoff for retries
            logger.warning(
                "Rate limit exceeded for %s. Retrying in %d seconds.",
                gene_name,
                backoff_time,
            )
            time.sleep(backoff_time)
            retries += 1

        else:  # Other errors
            logger.error(
                "Failed to fetch gene data for %s: %d", gene_name, response.status_code
            )
            raise requests.exceptions.RequestException(
                f"HTTP {response.status_code}: Failed to fetch data for {
                    gene_name}."
            )

        # Fixed wait between requests to reduce likelihood of hitting rate limits
        logger.info(
            "Waiting for %d seconds before the next request.", wait_time)
        time.sleep(wait_time)

    # Exception if max retries are exceeded
    logger.error(
        "Max retries reached for %s. The number of retries may need increasing.",
        gene_name,
    )
    raise requests.exceptions.RequestException(
        f"Max retries reached for {gene_name}. Terminating."
    )


def extract_exon_info(gene_transcript_data):
    """
    This function extracts exon data from genomic spans associated with transcripts. It assumes
    the presence of specific fields such as "exon_structure" in the input data.

    Parameters
    ----------
    gene_transcript_data : dict
        The JSON response containing the gene transcript data.

    Returns
    -------
    list
        A list containing exon data. Each entry is a dictionary with the following keys:
        - "chromosome" : str
            The chromosome of the exon.
        - "exon_start" : int or None
            The start position of the exon.
        - "exon_end" : int or None
            The end position of the exon.
        - "exon_number" : int or None
            The exon number.
        - "reference" : str
            The reference transcript.
        - "gene_symbol" : str
            The gene symbol.

    """
    exon_data = []  # Initialize an empty list to store exon data as dictionaries

    # Loop through each gene in the transcript data
    for gene_data in gene_transcript_data:
        # Loop through each transcript associated with the gene
        for transcript in gene_data["transcripts"]:
            # Extract chromosome information from the transcript
            chromosome = transcript["annotations"].get("chromosome", "Unknown")

            # Extract the reference transcript information
            transcript_reference = transcript.get("reference", "Unknown")

            # Extract the gene symbol
            gene_symbol = gene_data.get("current_symbol", "Unknown")

            # Loop through the genomic spans in the transcript (exon structures)
            for genomic_span in transcript["genomic_spans"].items():
                if (
                    # Ensure 'exon_structure' exists before accessing it
                    # Access the value part of the tuple, containing exon_structure
                    "exon_structure"
                    in genomic_span[1]
                ):
                    for exon in genomic_span[1]["exon_structure"]:
                        # Extract exon-specific information: EX number, start, and end positions
                        exon_number = exon.get("exon_number", None)
                        exon_start = exon.get("genomic_start", None)
                        exon_end = exon.get("genomic_end", None)

                        # Store the extracted exon data in a dictionary
                        exon_info = {
                            "chromosome": chromosome,
                            "exon_start": exon_start,
                            "exon_end": exon_end,
                            "exon_number": exon_number,
                            "reference": transcript_reference,
                            "gene_symbol": gene_symbol,
                        }

                        # Append the exon data to the list of exon_data
                        exon_data.append(exon_info)

    logger.info("Extracted %d exons for the gene.", len(exon_data))

    # Return the complete list of exon data
    return exon_data


def generate_bed_file(gene_list, panel_name, panel_version, genome_build="GRCh38"):
    """
    This function generates a BED file that includes exon data for each gene in the provided
    list. The exons are padded with 10 base pairs on either side, and additional exon details
    such as exon number, reference, and gene symbol are concatenated into one field.

    Parameters
    ----------
    gene_list : list
        A list of gene names for which exon data is to be extracted.
    panel_name : str
        The name of the panel, used to name the output BED file.
    panel_version : str
        The version of the panel, used to name the output BED file.
    genome_build : str, optional
        The genome build (default is "GRCh38"). It is used to name the output BED file.

    Returns
    -------
    None
        This function directly writes to a BED file. The output file will be named based on
        the panel name, version, and genome build.

    Raises
    ------
    requests.exceptions.RequestException
        If there is an error while fetching the transcript data for any gene.
    """
    # ensure bed directory exists
    os.makedirs(BED_DIRECTORY, exist_ok=True)

    # Define the name of the output BED file based on the panel name and genome build
    output_file = os.path.join(BED_DIRECTORY, f"{panel_name}_v{
                               panel_version}_{genome_build}.bed")
    logger.info("Creating BED file: %s", output_file)

    # Open the BED file for writing (or create it if it doesn't exist)
    with open(output_file, "w", encoding="utf-8") as bed_file:
        # Iterate over the list of genes to fetch and process their transcript data
        for gene in gene_list:

            try:
                # Fetch the transcript data for the current gene using the API
                gene_transcript_data = get_gene_transcript_data(
                    gene, genome_build)

                # Extract the exon information from the retrieved transcript data
                exon_data = extract_exon_info(gene_transcript_data)

                # Write the extracted exon information to the BED file
                for exon in exon_data:
                    # Subtract 1 to zero-index the start position
                    exon["exon_start"] -= 1

                    # Add padding of 10bp on either side
                    # Avoid negative start positions
                    exon["exon_start"] = max(0, exon["exon_start"] - 10)
                    exon["exon_end"] += 10

                    # Concatenate exon number, reference, and gene symbol in one column
                    concat_info = f"{exon['exon_number']}|{
                        exon['reference']}|{exon['gene_symbol']}"

                    # Each line in the BED file corresponds to an exon and its relevant details
                    bed_file.write(
                        f"{exon['chromosome']}\t"
                        f"{exon['exon_start']}\t"
                        f"{exon['exon_end']}\t"
                        f"{concat_info}\n"
                    )

                # log addition of exon data for each gene
                logger.info("Added exon data for %s to the BED file.", gene)

            except Exception as e:
                logger.error("Error processing %s: %s", gene, e)
                sys.exit(f"Error processing {gene}: {e}")

        # log message indicating that BED file has been successfully saved
        logger.info("Data saved to %s", output_file)


def bedtools_merge(panel_name, panel_version, genome_build):
    """
    Sorts and merges overlapping regions in a BED file generated by generate_bed_file.

    Parameters
    ----------
    panel_name : str
        The name of the genomic panel.
    panel_version : str
        The version of the genomic panel.
    genome_build : str
        The genome build identifier (e.g., "GRCh38").

    Returns
    -------
    None
        This function creates a merged BED file (e.g., `R59_v2_merged.bed`) in the same directory.

    Raises
    ------
    subprocess.CalledProcessError
        If an error occurs during the bedtools operation.

    Dependencies
    ------------
        Requires bedtools (available in PanelPal conda environment).

    """

    # Define the input and output file names based on parameters
<<<<<<< HEAD
    bed_file = os.path.join(BED_DIRECTORY, f"{panel_name}_v{
                            panel_version}_{genome_build}.bed")
    merged_bed_file = os.path.join(BED_DIRECTORY, f"{panel_name}_v{
                                   panel_version}_{genome_build}_merged.bed")
=======
    bed_file = os.path.join(
        BED_DIRECTORY,
        f"{panel_name}_v{panel_version}_{genome_build}.bed"
    )

    merged_bed_file = os.path.join(
        BED_DIRECTORY,
        f"{panel_name}_v{panel_version}_{genome_build}_merged.bed"
    )
>>>>>>> 3ea82676

    # Try running bedtools merge
    try:
        merge_command = (
            f"bedtools sort -i {bed_file} | bedtools merge > {merged_bed_file}"
        )
        subprocess.run(merge_command, shell=True, check=True)
        logger.info("Successfully sorted and merged BED file to %s",
                    merged_bed_file)

    # If an error is encountered log the error
    except subprocess.CalledProcessError as e:
        logger.error("Error during bedtools operation: %s", e)
        raise

    return merged_bed_file<|MERGE_RESOLUTION|>--- conflicted
+++ resolved
@@ -331,12 +331,6 @@
     """
 
     # Define the input and output file names based on parameters
-<<<<<<< HEAD
-    bed_file = os.path.join(BED_DIRECTORY, f"{panel_name}_v{
-                            panel_version}_{genome_build}.bed")
-    merged_bed_file = os.path.join(BED_DIRECTORY, f"{panel_name}_v{
-                                   panel_version}_{genome_build}_merged.bed")
-=======
     bed_file = os.path.join(
         BED_DIRECTORY,
         f"{panel_name}_v{panel_version}_{genome_build}.bed"
@@ -346,7 +340,6 @@
         BED_DIRECTORY,
         f"{panel_name}_v{panel_version}_{genome_build}_merged.bed"
     )
->>>>>>> 3ea82676
 
     # Try running bedtools merge
     try:
