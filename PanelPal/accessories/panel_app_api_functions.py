--- conflicted
+++ resolved
@@ -274,7 +274,6 @@
         # Log any errors encountered during the request
         logger.error("Error fetching old panel version: %s", e)
         # Raise a custom PanelAppError with a more descriptive message
-<<<<<<< HEAD
         raise PanelAppError(f"Failed to retrieve version {version} of panel {panel_pk}.") from e
 
 
@@ -323,9 +322,4 @@
         logger.error("Error fetching data for gene %s: %s", hgnc_symbol, e)
         # Raise a custom PanelAppError with a more descriptive message
         raise PanelAppError(f"Failed to retrieve data for gene: {hgnc_symbol}.") from e
-    
-=======
-        raise PanelAppError(
-            f"Failed to retrieve version {version} of panel {panel_pk}."
-        ) from e
->>>>>>> 4be46a5f
+   