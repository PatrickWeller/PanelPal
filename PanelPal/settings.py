--- conflicted
+++ resolved
@@ -25,11 +25,7 @@
 # Set this flag to True to enable console logging, False to disable it
 ENABLE_CONSOLE_LOGGING = True
 
-<<<<<<< HEAD
-# Get the base directory of this file,
-=======
 # Get the base directory of this file
->>>>>>> 40b4cd70
 BASE_DIR = os.path.dirname(os.path.abspath(__file__))
 
 # Define the directory where logs will be stored
