"""
PanelPal toolkit: Query and generate BED files for genomic panels.

Main entry point for the PanelPal toolkit, which provides functionalities
for querying and generating BED files for genomic panels.

The script offers several primary subcommands:

1. **check-panel**:
   This subcommand allows users to check panel information based on the panel ID.
   It queries panel details, such as name and version, from the PanelApp API.

2. **generate-bed**:
   This subcommand generates a BED file for a specified genomic panel.
   It requires the panel ID, version, and genome build to generate the appropriate BED file.
   It can also accept a gene status for filtering.

3. **compare-panel-versions**:
   This subcommand allows users to compare two versions of the same panel ID.
   It requires the panel ID and two version numbers.
   It can also accept a gene status for filtering.

4. **compare-bed-files**:
    This subcommand compares two BED files and identifies the differences between them.
    It takes two BED files as input and writes the differences to an output file within the
    'bedfile_comparisons' directory.

Parameters
----------
None (this is an entry point for the script, which processes commands and arguments via argparse).

Subcommands
-----------
- **check-panel**: Check panel information for a given panel ID.
- **generate-bed**: Generate a BED file for a genomic panel.
- **compare-panel-versions**: Compare two versions of a genomic panel.

Examples
--------
To check panel information for a specific panel ID:
    $ PanelPal check-panel --panel_id R59

To generate a BED file for a specific panel, version, and genome build:
    $ PanelPal generate-bed --panel_id R59 --panel_version 4 --genome_build GRCh38 
        --status_filter amber

To query the gene differences between two versions of a panel:
    $ PanelPal compare-panel-versions --panel R21 --versions 1.0 2.2 --status_filter green
"""
import sys
import argparse
import sys
from .check_panel import main as check_panel_main
from .generate_bed import main as generate_bed_main
from .gene_to_panels import main as gene_to_panels_main
from .compare_panel_versions import main as compare_panel_versions_main
from .compare_panel_versions import validate_panel
from .compare_bedfiles import main as compare_bed_files_main


def print_help():
    """Print custom help message for PanelPal."""
    help_message = """
PanelPal: A toolkit for panelapp queries
version: 1.0.0 

Available Commands:
    check-panel             Check panel information for a given panel ID.
                            Example: PanelPal check-panel --panel_id R59

<<<<<<< HEAD
    generate-bed            Generate a BED file for a genomic panel. Requires the
                            panel ID, panel version, and genome build.
                            Example: PanelPal generate-bed --panel_id R59 --panel_version 4 --genome_build GRCh38 --status_filter red
=======
    generate-bed            Generate a BED file for a genomic panel. Requires the panel ID, panel version, 
                            and genome build.
                            Example: PanelPal generate-bed --panel_id R59 --panel_version 4 --genome_build GRCh38
>>>>>>> ae4945b5

    compare-panel-versions  Compare two versions of a genomic panel. Requires the panel ID and two version numbers. 
                            Optionally, filter by gene status.
                            Example: PanelPal compare-panel-versions --panel R21 --versions 1.0 2.2 --status_filter green

    gene-panels             List panels containing a given gene. Requires the HGNC symbol of the gene.
                            Default confidence status is 'green'. Optional arguments include 'confidence_status' 
                            (green, amber, red, green & amber). Use 'show_all_panels' to include panels without R codes.
                            Example: PanelPal gene-panels --hgnc_symbol BRCA1 --confidence_status green --show_all_panels
    
    compare-bed-files       Compare two BED files and find the differences between them.
                            Example: PanelPal compare-bed-files file1.bed file2.bed 

    --help, -h              Prints this help message
    """
    print(help_message)


def main():
    """Main function which gathers arguments and passes them to the relevant PanelPal command."""
    parser = argparse.ArgumentParser(
<<<<<<< HEAD
        description="PanelPal: A toolkit for helping UK labs "
        "implement the National Test Directory for rare disease",
=======
        description="PanelPal: A toolkit for helping UK labs implement the "
        "National Test Directory for rare disease",
>>>>>>> ae4945b5
        epilog="For more details, visit https://github.com/PatrickWeller/PanelPal",
    )

    subparsers = parser.add_subparsers(
        dest="command",
        title="Available Commands",
    )

    # Subcommand: check-panel
    parser_check = subparsers.add_parser(
        "check-panel",
        help="Check panel information for a given panel ID.",
    )
    parser_check.add_argument(
        "--panel_id",
        type=str,
        required=True,
        help="Panel ID e.g. R59, r59, or 59.",
    )

    # Subcommand: generate-bed
    parser_bed = subparsers.add_parser(
        "generate-bed",
        help="Generate a BED file for a genomic panel.",
    )
    parser_bed.add_argument(
        "--panel_id",
        type=str,
        required=True,
        help='The ID of the panel, (e.g., "R207").',
    )
    parser_bed.add_argument(
        "--panel_version",
        type=str,
        required=True,
        help='The version of the panel (e.g., "4").',
    )
    parser_bed.add_argument(
        "--genome_build",
        type=str,
        required=True,
        help="The genome build (e.g., GRCh38).",
    )
    parser_bed.add_argument(
        "--status_filter",
        "-f",
        choices=["green", "amber", "red", "all"],
        default="green",
        help="Filter by gene status. Green only; green and amber; or red / all",
    )

    # Subcommand: gene-panels
    parser_gene_panels = subparsers.add_parser(
        "gene-panels",
        help="List panels containing a given gene",
    )
    parser_gene_panels.add_argument(
        "--hgnc_symbol",
        type=str,
        required=True,
        help="The HGNC symbol of the gene to query (e.g., BRCA1).",
    )
    parser_gene_panels.add_argument(
        "--confidence_status",
        type=str,
        default="green",
        choices=["red", "amber", "green", "all", "green,amber"],
        help="Filter panels by confidence status. Defaults to 'green'.",
    )
    parser_gene_panels.add_argument(
        "--show_all_panels",
        action="store_true",
        help="Include panels without R codes in the output.",
    )

    # Subcommand: compare-panel-versions
    parser_versions = subparsers.add_parser(
        "compare-panel-versions",
        help="Compare two versions of a genomic panel.",
    )
    parser_versions.add_argument(
        "--panel",
        "-p",
        type=validate_panel,
        required=True,
        help="R number. Include the R.",
    )
    parser_versions.add_argument(
        "--versions",
        "-v",
        type=float,
        nargs=2,
        required=True,
        help="Two panel versions. E.g. 1.1 or 69.23",
    )
    parser_versions.add_argument(
        "--status_filter",
        "-f",
        choices=["green", "amber", "red", "all"],
        default="green",
        help="Filter by gene status. Green only; green and amber; or red / all",
    )

    
    # Subcommand: compare-bed-files
    parser_bed_files = subparsers.add_parser(
        "compare-bed-files",
        help="Compare two BED files and find the differences between them.",
    )
    parser_bed_files.add_argument(
        "file1",
        type=str,
        help="Path to the first BED file.",
    )
    parser_bed_files.add_argument(
        "file2",
        type=str,
        help="Path to the second BED file.",
    )
    
    args = parser.parse_args()

    if not args.command:
        print_help()
        sys.exit(1)

    if args.command == "check-panel":
        panel_id = args.panel_id
        check_panel_main(panel_id)
    elif args.command == "generate-bed":
        generate_bed_main(
            panel_id=args.panel_id,
            panel_version=args.panel_version,
            genome_build=args.genome_build,
            status_filter=args.status_filter,
        )
    elif args.command == "compare-panel-versions":
        compare_panel_versions_main(
            panel=args.panel,
            versions=args.versions,
            status_filter=args.status_filter,
        )
    elif args.command == "gene-panels":
        gene_to_panels_main(
            hgnc_symbol=args.hgnc_symbol,
            confidence_status=args.confidence_status,
            show_all_panels=args.show_all_panels,
        )
    elif args.command == "compare-bed-files":
        compare_bed_files_main(args.file1, args.file2)
    else:
        print_help()


if __name__ == "__main__":
    main()<|MERGE_RESOLUTION|>--- conflicted
+++ resolved
@@ -68,15 +68,9 @@
     check-panel             Check panel information for a given panel ID.
                             Example: PanelPal check-panel --panel_id R59
 
-<<<<<<< HEAD
     generate-bed            Generate a BED file for a genomic panel. Requires the
                             panel ID, panel version, and genome build.
                             Example: PanelPal generate-bed --panel_id R59 --panel_version 4 --genome_build GRCh38 --status_filter red
-=======
-    generate-bed            Generate a BED file for a genomic panel. Requires the panel ID, panel version, 
-                            and genome build.
-                            Example: PanelPal generate-bed --panel_id R59 --panel_version 4 --genome_build GRCh38
->>>>>>> ae4945b5
 
     compare-panel-versions  Compare two versions of a genomic panel. Requires the panel ID and two version numbers. 
                             Optionally, filter by gene status.
@@ -98,13 +92,9 @@
 def main():
     """Main function which gathers arguments and passes them to the relevant PanelPal command."""
     parser = argparse.ArgumentParser(
-<<<<<<< HEAD
         description="PanelPal: A toolkit for helping UK labs "
         "implement the National Test Directory for rare disease",
-=======
-        description="PanelPal: A toolkit for helping UK labs implement the "
-        "National Test Directory for rare disease",
->>>>>>> ae4945b5
+
         epilog="For more details, visit https://github.com/PatrickWeller/PanelPal",
     )
 
