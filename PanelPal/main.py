"""
PanelPal toolkit: Query and generate BED files for genomic panels.

Main entry point for the PanelPal toolkit, which provides functionalities
for querying and generating BED files for genomic panels.

The script offers several primary subcommands:

1. **check-panel**:
   This subcommand allows users to check panel information based on the panel ID.
   It queries panel details, such as name and version, from the PanelApp API.

2. **generate-bed**:
   This subcommand generates a BED file for a specified genomic panel.
   It requires the panel ID, version, and genome build to generate the appropriate BED file.
   It can also accept a gene status for filtering.

3. **compare-panel-versions**:
   This subcommand allows users to compare two versions of the same panel ID.
   It requires the panel ID and two version numbers.
   It can also accept a gene status for filtering.

4. **compare-bed-files**:
    This subcommand compares two BED files and identifies the differences between them.
    It takes two BED files as input and writes the differences to an output file within the
    'bedfile_comparisons' directory.

Parameters
----------
None (this is an entry point for the script, which processes commands and arguments via argparse).

Subcommands
-----------
- **check-panel**: Check panel information for a given panel ID.
- **generate-bed**: Generate a BED file for a genomic panel.
- **compare-panel-versions**: Compare two versions of a genomic panel.

Examples
--------
To check panel information for a specific panel ID:
    $ PanelPal check-panel --panel_id R59

To generate a BED file for a specific panel, version, and genome build:
    $ PanelPal generate-bed --panel_id R59 --panel_version 4 --genome_build GRCh38 
        --status_filter amber

To query the gene differences between two versions of a panel:
    $ PanelPal compare-panel-versions --panel R21 --versions 1.0 2.2 --status_filter green
"""
import sys
import argparse
import sys
from .check_panel import main as check_panel_main
from .generate_bed import main as generate_bed_main
from .gene_to_panels import main as gene_to_panels_main
from .compare_panel_versions import main as compare_panel_versions_main
from .compare_panel_versions import validate_panel
<<<<<<< HEAD
from DB.panelpal_db import create_database
=======
from .compare_bedfiles import main as compare_bed_files_main
>>>>>>> 386e8872


def print_help():
    """Print custom help message for PanelPal."""
    help_message = """
PanelPal: A toolkit for panelapp queries
version: 1.0.0 

Available Commands:
    check-panel             Check panel information for a given panel ID.
                            Example: PanelPal check-panel --panel_id R59

    generate-bed            Generate a BED file for a genomic panel. Requires the
                            panel ID, panel version, and genome build.
                            Example: PanelPal generate-bed --panel_id R59 --panel_version 4 --genome_build GRCh38 --status_filter red

<<<<<<< HEAD
                            Optionally, you can add a patient to the database (default is 'yes', type 'n' to skip)
                                              
    compare-panel-versions  Compare two versions of a genomic panel. Requires
                            the panel ID and two version numbers. Optionally, filter by gene status.
=======
    compare-panel-versions  Compare two versions of a genomic panel. Requires the panel ID and two version numbers. 
                            Optionally, filter by gene status.
>>>>>>> 386e8872
                            Example: PanelPal compare-panel-versions --panel R21 --versions 1.0 2.2 --status_filter green

    gene-panels             List panels containing a given gene. Requires the HGNC symbol of the gene.
                            Default confidence status is 'green'. Optional arguments include 'confidence_status' 
                            (green, amber, red, green & amber). Use 'show_all_panels' to include panels without R codes.
                            Example: PanelPal gene-panels --hgnc_symbol BRCA1 --confidence_status green --show_all_panels
    
    compare-bed-files       Compare two BED files and find the differences between them.
                            Example: PanelPal compare-bed-files file1.bed file2.bed 

    --help, -h              Prints this help message

    """
    print(help_message)


def main():
    """Main function which gathers arguments and passes them to the relevant PanelPal command."""

    try:
        create_database()
    except Exception as e:
        print(f"Error: Could not initialize the database. {e}")
        exit(1)

    parser = argparse.ArgumentParser(
        description="PanelPal: A toolkit for helping UK labs "
        "implement the National Test Directory for rare disease",

        epilog="For more details, visit https://github.com/PatrickWeller/PanelPal",
    )

    subparsers = parser.add_subparsers(
        dest="command",
        title="Available Commands",
    )

    # Subcommand: check-panel
    parser_check = subparsers.add_parser(
        "check-panel",
        help="Check panel information for a given panel ID.",
    )
    parser_check.add_argument(
        "--panel_id",
        type=str,
        required=True,
        help="Panel ID e.g. R59, r59, or 59.",
    )

    # Subcommand: generate-bed
    parser_bed = subparsers.add_parser(
        "generate-bed",
        help="Generate a BED file for a genomic panel.",
    )
    parser_bed.add_argument(
        "--panel_id",
        type=str,
        required=True,
        help='The ID of the panel, (e.g., "R207").',
    )
    parser_bed.add_argument(
        "--panel_version",
        type=float,
        required=True,
        help='The version of the panel (e.g., "4").',
    )
    parser_bed.add_argument(
        "--genome_build",
        type=str,
        required=True,
        help="The genome build (e.g., GRCh38).",
    )
    parser_bed.add_argument(
        "--status_filter",
        "-f",
        choices=["green", "amber", "red", "all"],
        default="green",
        help="Filter by gene status. Green only; green and amber; or red / all",
    )

    # Subcommand: gene-panels
    parser_gene_panels = subparsers.add_parser(
        "gene-panels",
        help="List panels containing a given gene",
    )
    parser_gene_panels.add_argument(
        "--hgnc_symbol",
        type=str,
        required=True,
        help="The HGNC symbol of the gene to query (e.g., BRCA1).",
    )
    parser_gene_panels.add_argument(
        "--confidence_status",
        type=str,
        default="green",
        choices=["red", "amber", "green", "all", "green,amber"],
        help="Filter panels by confidence status. Defaults to 'green'.",
    )
    parser_gene_panels.add_argument(
        "--show_all_panels",
        action="store_true",
        help="Include panels without R codes in the output.",
    )

    # Subcommand: compare-panel-versions
    parser_versions = subparsers.add_parser(
        "compare-panel-versions",
        help="Compare two versions of a genomic panel.",
    )
    parser_versions.add_argument(
        "--panel",
        "-p",
        type=validate_panel,
        required=True,
        help="R number. Include the R.",
    )
    parser_versions.add_argument(
        "--versions",
        "-v",
        type=float,
        nargs=2,
        required=True,
        help="Two panel versions. E.g. 1.1 or 69.23",
    )
    parser_versions.add_argument(
        "--status_filter",
        "-f",
        choices=["green", "amber", "red", "all"],
        default="green",
        help="Filter by gene status. Green only; green and amber; or red / all",
    )

    
    # Subcommand: compare-bed-files
    parser_bed_files = subparsers.add_parser(
        "compare-bed-files",
        help="Compare two BED files and find the differences between them.",
    )
    parser_bed_files.add_argument(
        "file1",
        type=str,
        help="Path to the first BED file.",
    )
    parser_bed_files.add_argument(
        "file2",
        type=str,
        help="Path to the second BED file.",
    )
    
    args = parser.parse_args()

    if not args.command:
        print_help()
        sys.exit(1)

    # Execute corresponding subcommands
    if args.command == "check-panel":
        check_panel_main(args.panel_id)
    elif args.command == "generate-bed":
        generate_bed_main(
            panel_id=args.panel_id,
            panel_version=args.panel_version,
            genome_build=args.genome_build,
            status_filter=args.status_filter,
        )
    elif args.command == "compare-panel-versions":
        compare_panel_versions_main(
            panel=args.panel,
            versions=args.versions,
            status_filter=args.status_filter,
        )
    elif args.command == "gene-panels":
        gene_to_panels_main(
            hgnc_symbol=args.hgnc_symbol,
            confidence_status=args.confidence_status,
            show_all_panels=args.show_all_panels,
        )
    elif args.command == "compare-bed-files":
        compare_bed_files_main(args.file1, args.file2)
    else:
        print_help()


if __name__ == "__main__":
    main()<|MERGE_RESOLUTION|>--- conflicted
+++ resolved
@@ -55,19 +55,16 @@
 from .gene_to_panels import main as gene_to_panels_main
 from .compare_panel_versions import main as compare_panel_versions_main
 from .compare_panel_versions import validate_panel
-<<<<<<< HEAD
 from DB.panelpal_db import create_database
-=======
 from .compare_bedfiles import main as compare_bed_files_main
->>>>>>> 386e8872
 
 
 def print_help():
     """Print custom help message for PanelPal."""
     help_message = """
 PanelPal: A toolkit for panelapp queries
-version: 1.0.0 
-
+version: 2.0.0 
+ 
 Available Commands:
     check-panel             Check panel information for a given panel ID.
                             Example: PanelPal check-panel --panel_id R59
@@ -75,16 +72,10 @@
     generate-bed            Generate a BED file for a genomic panel. Requires the
                             panel ID, panel version, and genome build.
                             Example: PanelPal generate-bed --panel_id R59 --panel_version 4 --genome_build GRCh38 --status_filter red
-
-<<<<<<< HEAD
                             Optionally, you can add a patient to the database (default is 'yes', type 'n' to skip)
-                                              
-    compare-panel-versions  Compare two versions of a genomic panel. Requires
-                            the panel ID and two version numbers. Optionally, filter by gene status.
-=======
+
     compare-panel-versions  Compare two versions of a genomic panel. Requires the panel ID and two version numbers. 
                             Optionally, filter by gene status.
->>>>>>> 386e8872
                             Example: PanelPal compare-panel-versions --panel R21 --versions 1.0 2.2 --status_filter green
 
     gene-panels             List panels containing a given gene. Requires the HGNC symbol of the gene.
