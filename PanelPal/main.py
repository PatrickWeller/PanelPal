"""
PanelPal toolkit: Query and generate BED files for genomic panels.

Main entry point for the PanelPal toolkit, which provides functionalities
for querying and generating BED files for genomic panels.

The script offers several primary subcommands:

1. **check-panel**:
   This subcommand allows users to check panel information based on the panel ID.
   It queries panel details, such as name and version, from the PanelApp API.

2. **generate-bed**:
   This subcommand generates a BED file for a specified genomic panel.
   It requires the panel ID, version, and genome build to generate the appropriate BED file.

3. **compare-panel-versions**:
   This subcommand allows users to compare two versions of the same panel ID.
   It requires the panel ID, two version numbers, and can take a filter for gene status.

4. **compare-bed-files**:
    This subcommand compares two BED files and identifies the differences between them.
    It takes two BED files as input and writes the differences to an output file within the
    'bedfile_comparisons' directory.

Parameters
----------
None (this is an entry point for the script, which processes commands and arguments via argparse).

Subcommands
-----------
- **check-panel**: Check panel information for a given panel ID.
- **generate-bed**: Generate a BED file for a genomic panel.
- **compare-panel-versions**: Compare two versions of a genomic panel.

Examples
--------
To check panel information for a specific panel ID:
    $ PanelPal check-panel --panel_id R59

To generate a BED file for a specific panel, version, and genome build:
    $ PanelPal generate-bed --panel_id R59 --panel_version 4 --genome_build GRCh38

To query the gene differences between two versions of a panel:
    $ PanelPal compare-panel-versions --panel_id R21 --versions 1.0 2.2 --status_filter green
"""

import argparse
import sys
from .check_panel import main as check_panel_main
from .generate_bed import main as generate_bed_main
from .gene_to_panels import main as gene_to_panels_main
from .compare_panel_versions import main as compare_panel_versions_main
from .compare_panel_versions import validate_panel
from .compare_bedfiles import main as compare_bed_files_main


def print_help():
    """Print custom help message for PanelPal."""
    help_message = """
PanelPal: A toolkit for panelapp queries
version: 1.0.0 

Available Commands:
    check-panel             Check panel information for a given panel ID.
                            Example: PanelPal check-panel --panel_id R59

    generate-bed            Generate a BED file for a genomic panel. Requires the panel ID, panel version, 
                            and genome build.
                            Example: PanelPal generate-bed --panel_id R59 --panel_version 4 --genome_build GRCh38

    compare-panel-versions  Compare two versions of a genomic panel. Requires the panel ID and two version numbers. 
                            Optionally, filter by gene status.
                            Example: PanelPal compare-panel-versions --panel R21 --versions 1.0 2.2 --status_filter green

<<<<<<< HEAD
    gene-panels             List panels containing a given gene. Requires the HGNC symbol of the gene.
                            Default confidence status is 'green'. Optional arguments include 'confidence_status' 
                            (green, amber, red, green & amber). Use 'show_all_panels' to include panels without R codes.
                            Example: PanelPal gene-panels --hgnc_symbol BRCA1 --confidence_status green --show_all_panels
    
=======
    compare-bed-files       Compare two BED files and find the differences between them.
                            Example: PanelPal compare-bed-files file1.bed file2.bed 

>>>>>>> b807fcf0
    --help, -h              Prints this help message
    """
    print(help_message)


def main():
    """Main function which gathers arguments and passes them to the relevant PanelPal command."""
    parser = argparse.ArgumentParser(
        description="PanelPal: A toolkit for helping UK labs implement the "
        "National Test Directory for rare disease",
        epilog="For more details, visit https://github.com/PatrickWeller/PanelPal",
    )

    subparsers = parser.add_subparsers(
        dest="command",
        title="Available Commands",
    )

    # Subcommand: check-panel
    parser_check = subparsers.add_parser(
        "check-panel",
        help="Check panel information for a given panel ID.",
    )
    parser_check.add_argument(
        "--panel_id",
        type=str,
        required=True,
        help="Panel ID e.g. R59, r59, or 59.",
    )

    # Subcommand: generate-bed
    parser_bed = subparsers.add_parser(
        "generate-bed",
        help="Generate a BED file for a genomic panel.",
    )
    parser_bed.add_argument(
        "--panel_id",
        type=str,
        required=True,
        help='The ID of the panel, (e.g., "R207").',
    )
    parser_bed.add_argument(
        "--panel_version",
        type=str,
        required=True,
        help='The version of the panel (e.g., "4").',
    )
    parser_bed.add_argument(
        "--genome_build",
        type=str,
        required=True,
        help="The genome build (e.g., GRCh38).",
    )

    # Subcommand: gene-panels
    parser_gene_panels = subparsers.add_parser(
        "gene-panels",
        help="List panels containing a given gene",
    )
    parser_gene_panels.add_argument(
        "--hgnc_symbol",
        type=str,
        required=True,
        help="The HGNC symbol of the gene to query (e.g., BRCA1).",
    )
    parser_gene_panels.add_argument(
        "--confidence_status",
        type=str,
        default="green",
        choices=["red", "amber", "green", "all", "green,amber"],
        help="Filter panels by confidence status. Defaults to 'green'.",
    )
    parser_gene_panels.add_argument(
        "--show_all_panels",
        action="store_true",
        help="Include panels without R codes in the output.",
    )

    # Subcommand: compare-panel-versions
    parser_versions = subparsers.add_parser(
        "compare-panel-versions",
        help="Compare two versions of a genomic panel.",
    )
    parser_versions.add_argument(
        "--panel",
        "-p",
        type=validate_panel,
        required=True,
        help="R number. Include the R.",
    )
    parser_versions.add_argument(
        "--versions",
        "-v",
        type=float,
        nargs=2,
        required=True,
        help="Two panel versions. E.g. 1.1 or 69.23",
    )
    parser_versions.add_argument(
        "--status_filter",
        "-f",
        choices=["green", "amber", "all"],
        default="green",
        help="Filter by gene status. Green only; green and amber; or all",
    )

    
    # Subcommand: compare-bed-files
    parser_bed_files = subparsers.add_parser(
        "compare-bed-files",
        help="Compare two BED files and find the differences between them.",
    )
    parser_bed_files.add_argument(
        "file1",
        type=str,
        help="Path to the first BED file.",
    )
    parser_bed_files.add_argument(
        "file2",
        type=str,
        help="Path to the second BED file.",
    )
    
    args = parser.parse_args()

    if not args.command:
        print_help()
        sys.exit(1)

    if args.command == "check-panel":
        panel_id = args.panel_id
        check_panel_main(panel_id)
    elif args.command == "generate-bed":
        generate_bed_main(
            panel_id=args.panel_id,
            panel_version=args.panel_version,
            genome_build=args.genome_build,
        )
    elif args.command == "compare-panel-versions":
        compare_panel_versions_main(
            panel=args.panel,
            versions=args.versions,
            status_filter=args.status_filter,
        )
<<<<<<< HEAD
    elif args.command == "gene-panels":
        gene_to_panels_main(
            hgnc_symbol=args.hgnc_symbol,
            confidence_status=args.confidence_status,
            show_all_panels=args.show_all_panels,
        )
=======
    elif args.command == "compare-bed-files":
        compare_bed_files_main(args.file1, args.file2)
>>>>>>> b807fcf0
    else:
        print_help()


if __name__ == "__main__":
    main()<|MERGE_RESOLUTION|>--- conflicted
+++ resolved
@@ -73,17 +73,14 @@
                             Optionally, filter by gene status.
                             Example: PanelPal compare-panel-versions --panel R21 --versions 1.0 2.2 --status_filter green
 
-<<<<<<< HEAD
     gene-panels             List panels containing a given gene. Requires the HGNC symbol of the gene.
                             Default confidence status is 'green'. Optional arguments include 'confidence_status' 
                             (green, amber, red, green & amber). Use 'show_all_panels' to include panels without R codes.
                             Example: PanelPal gene-panels --hgnc_symbol BRCA1 --confidence_status green --show_all_panels
     
-=======
     compare-bed-files       Compare two BED files and find the differences between them.
                             Example: PanelPal compare-bed-files file1.bed file2.bed 
 
->>>>>>> b807fcf0
     --help, -h              Prints this help message
     """
     print(help_message)
@@ -228,17 +225,14 @@
             versions=args.versions,
             status_filter=args.status_filter,
         )
-<<<<<<< HEAD
     elif args.command == "gene-panels":
         gene_to_panels_main(
             hgnc_symbol=args.hgnc_symbol,
             confidence_status=args.confidence_status,
             show_all_panels=args.show_all_panels,
         )
-=======
     elif args.command == "compare-bed-files":
         compare_bed_files_main(args.file1, args.file2)
->>>>>>> b807fcf0
     else:
         print_help()
 
