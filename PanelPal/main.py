--- conflicted
+++ resolved
@@ -30,13 +30,9 @@
 import argparse
 from check_panel import main as check_panel_main
 from generate_bed import main as generate_bed_main
-<<<<<<< HEAD
 from gene_to_panels import main as gene_to_panels_main
-=======
 from compare_panel_versions import main as compare_panel_versions_main
 from compare_panel_versions import validate_panel
->>>>>>> a4fe8472
-
 
 def main():
     """Main function which gathers arguments and passes them to the relevant PanelPal command"""
@@ -85,7 +81,6 @@
         help="The genome build (e.g., GRCh38).",
     )
 
-<<<<<<< HEAD
     # Subcommand: gene-panels
     parser_gene_panels = subparsers.add_parser(
         "gene-panels",
@@ -96,7 +91,8 @@
         type=str,
         required=True,
         help="The HGNC symbol of the gene to query (e.g., BRCA1).",
-=======
+    )
+
     # Subcommand: compare-panel-versions
     parser_versions = subparsers.add_parser(
         "compare-panel-versions",
@@ -120,7 +116,6 @@
         choices=["green", "amber", "all"],
         default='green',
         help='Filter by gene status. Green only; green and amber; or all',
->>>>>>> a4fe8472
     )
 
     args = parser.parse_args()
@@ -132,12 +127,9 @@
         hgnc_symbol = args.hgnc_symbol
         gene_to_panels_main(hgnc_symbol)
     elif args.command == "generate-bed":
-<<<<<<< HEAD
         panel_id=args.panel_id
         panel_version=args.panel_version,
         genome_build=args.genome_build
-        generate_bed_main(panel_id, panel_version, genome_build)
-=======
         generate_bed_main(
             panel_id=args.panel_id,
             panel_version=args.panel_version,
@@ -149,7 +141,6 @@
             versions=args.versions,
             status_filter=args.status_filter,
         )
->>>>>>> a4fe8472
     else:
         parser.print_help()
 
