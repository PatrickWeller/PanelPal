"""
PanelPal toolkit: Query and generate BED files for genomic panels.

Main entry point for the PanelPal toolkit, which provides functionalities
for querying and generating BED files for genomic panels.

The script offers several primary subcommands:

1. **check-panel**:
   This subcommand allows users to check panel information based on the panel ID.
   It queries panel details, such as name and version, from the PanelApp API.

2. **generate-bed**:
   This subcommand generates a BED file for a specified genomic panel.
   It requires the panel ID, version, and genome build to generate the appropriate BED file.
   It can also accept a gene status for filtering.

3. **compare-panel-versions**:
   This subcommand allows users to compare two versions of the same panel ID.
   It requires the panel ID and two version numbers.
   It can also accept a gene status for filtering.

4. **compare-bed-files**:
    This subcommand compares two BED files and identifies the differences between them.
    It takes two BED files as input and writes the differences to an output file within the
    'bedfile_comparisons' directory.

5. **gene-panels**:
    This subcommand lists panels containing a given gene.
    It requires the HGNC symbol of the gene to query.
    Users can filter panels by confidence status and include panels without R codes.

6. **panel-genes**:
    This subcommand lists genes in a panel.
    It requires the panel ID and version.
    Users can filter genes by confidence status (default is 'green').

Parameters
----------
None (this is an entry point for the script, which processes commands and arguments via argparse).

Subcommands
-----------
- **check-panel**: Check panel information for a given panel ID.
- **generate-bed**: Generate a BED file for a genomic panel.
- **compare-panel-versions**: Compare two versions of a genomic panel.
- **compare-bed-files**: Compare two BED files and find the differences between them.
- **gene-panels**: List panels containing a given gene.
- **panel-genes**: List genes in a panel.

Examples
--------
To check panel information for a specific panel ID:
    $ PanelPal check-panel --panel_id R59

To generate a BED file for a specific panel, version, and genome build:
    $ PanelPal generate-bed --panel_id R59 --panel_version 4 --genome_build GRCh38 
        --status_filter amber

To query the gene differences between two versions of a panel:
    $ PanelPal compare-panel-versions --panel R21 --versions 1.0 2.2 --status_filter green

To compare two BED files and identify the differences:
    $ PanelPal compare-bed-files file1.bed file2.bed

To list panels containing a specific gene:
    $ PanelPal gene-panels --hgnc_symbol BRCA1 --confidence_status green --show_all_panels

To list genes in a specific panel:
    $ PanelPal panel-genes --panel_id R207 --panel_version 1.2 --confidence_status green

"""
import sys
import argparse
import sys
from .check_panel import main as check_panel_main
from .generate_bed import main as generate_bed_main
from .gene_to_panels import main as gene_to_panels_main
from .compare_panel_versions import main as compare_panel_versions_main
from .compare_panel_versions import validate_panel
from DB.panelpal_db import create_database
from .compare_bedfiles import main as compare_bed_files_main
from .panel_to_genes import main as panel_to_genes_main


def print_help():
    """Print custom help message for PanelPal."""
    help_message = """
PanelPal: A toolkit for panelapp queries
version: 2.0.0 
<<<<<<< HEAD

=======
 
>>>>>>> 2a25f38a
Available Commands:
    check-panel             Check panel information for a given panel ID.
                            Example: PanelPal check-panel --panel_id R59

    generate-bed            Generate a BED file for a genomic panel. Requires the
                            panel ID, panel version, and genome build.
                            Example: PanelPal generate-bed --panel_id R59 --panel_version 4 --genome_build GRCh38 --status_filter red
                            Optionally, you can add a patient to the database (default is 'yes', type 'n' to skip)

    compare-panel-versions  Compare two versions of a genomic panel. Requires the panel ID and two version numbers. 
                            Optionally, filter by gene status.
                            Example: PanelPal compare-panel-versions --panel R21 --versions 1.0 2.2 --status_filter green

    gene-panels             List panels containing a given gene. Requires the HGNC symbol of the gene.
                            Default confidence status is 'green'. Optional arguments include 'confidence_status' 
                            (green, amber, red, green & amber). Use 'show_all_panels' to include panels without R codes.
                            Example: PanelPal gene-panels --hgnc_symbol BRCA1 --confidence_status green --show_all_panels
    
    compare-bed-files       Compare two BED files and find the differences between them.
                            Example: PanelPal compare-bed-files file1.bed file2.bed

    panel-genes             List genes in a panel. Requires the panel ID and version.
                            Default confidence status is 'green'. Optional arguments include 'confidence_status'

    --help, -h              Prints this help message

    """
    print(help_message)


def main():
    """Main function which gathers arguments and passes them to the relevant PanelPal command."""

    try:
        create_database()
    except Exception as e:
        print(f"Error: Could not initialize the database. {e}")
        exit(1)

    parser = argparse.ArgumentParser(
        description="PanelPal: A toolkit for helping UK labs "
        "implement the National Test Directory for rare disease",

        epilog="For more details, visit https://github.com/PatrickWeller/PanelPal",
    )

    subparsers = parser.add_subparsers(
        dest="command",
        title="Available Commands",
    )

    # Subcommand: check-panel
    parser_check = subparsers.add_parser(
        "check-panel",
        help="Check panel information for a given panel ID.",
    )
    parser_check.add_argument(
        "--panel_id",
        type=str,
        required=True,
        help="Panel ID e.g. R59, r59, or 59.",
    )

    # Subcommand: generate-bed
    parser_bed = subparsers.add_parser(
        "generate-bed",
        help="Generate a BED file for a genomic panel.",
    )
    parser_bed.add_argument(
        "--panel_id",
        type=str,
        required=True,
        help='The ID of the panel, (e.g., "R207").',
    )
    parser_bed.add_argument(
        "--panel_version",
        type=float,
        required=True,
        help='The version of the panel (e.g., "4").',
    )
    parser_bed.add_argument(
        "--genome_build",
        type=str,
        required=True,
        help="The genome build (e.g., GRCh38).",
    )
    parser_bed.add_argument(
        "--status_filter",
        "-f",
        choices=["green", "amber", "red", "all"],
        default="green",
        help="Filter by gene status. Green only; green and amber; or red / all",
    )

    # Subcommand: gene-panels
    parser_gene_panels = subparsers.add_parser(
        "gene-panels",
        help="List panels containing a given gene",
    )
    parser_gene_panels.add_argument(
        "--hgnc_symbol",
        type=str,
        required=True,
        help="The HGNC symbol of the gene to query (e.g., BRCA1).",
    )
    parser_gene_panels.add_argument(
        "--confidence_status",
        type=str,
        default="green",
        choices=["red", "amber", "green", "all", "green,amber"],
        help="Filter panels by confidence status. Defaults to 'green'.",
    )
    parser_gene_panels.add_argument(
        "--show_all_panels",
        action="store_true",
        help="Include panels without R codes in the output.",
    )

    # Subcommand: compare-panel-versions
    parser_versions = subparsers.add_parser(
        "compare-panel-versions",
        help="Compare two versions of a genomic panel.",
    )
    parser_versions.add_argument(
        "--panel",
        "-p",
        type=validate_panel,
        required=True,
        help="R number. Include the R.",
    )
    parser_versions.add_argument(
        "--versions",
        "-v",
        type=float,
        nargs=2,
        required=True,
        help="Two panel versions. E.g. 1.1 or 69.23",
    )
    parser_versions.add_argument(
        "--status_filter",
        "-f",
        choices=["green", "amber", "red", "all"],
        default="green",
        help="Filter by gene status. Green only; green and amber; or red / all",
    )

    # Subcommand: compare-bed-files
    parser_bed_files = subparsers.add_parser(
        "compare-bed-files",
        help="Compare two BED files and find the differences between them.",
    )
    parser_bed_files.add_argument(
        "file1",
        type=str,
        help="Path to the first BED file.",
    )
    parser_bed_files.add_argument(
        "file2",
        type=str,
        help="Path to the second BED file.",
    )


    # Subcommand: panel-genes
    parser_panel_genes = subparsers.add_parser(
        "panel-genes",
        help="List genes in a panel",
    )
    parser_panel_genes.add_argument(
        "--panel_id",
        type=str,
        required=True,
        help='The ID of the panel, (e.g., "R207").',
    )
    parser_panel_genes.add_argument(
        "--panel_version",
        type=float,
        required=True,
        help='The version of the panel (e.g., "4.0").',
    )
    parser_panel_genes.add_argument(
        "--confidence_status",
        type=str,
        default="green",
        choices=["red", "amber", "green", "all"],
        help=(
            "Filter panels by confidence status. Choices are 'green', 'amber', or 'red'. "
            "Defaults to 'green'."
        ),
    )
    
    # Parse the arguments
    args = parser.parse_args()

    if not args.command:
        print_help()
        sys.exit(1)

    # Execute corresponding subcommands
    if args.command == "check-panel":
        check_panel_main(args.panel_id)
    elif args.command == "generate-bed":
        generate_bed_main(
            panel_id=args.panel_id,
            panel_version=args.panel_version,
            genome_build=args.genome_build,
            status_filter=args.status_filter,
        )
    elif args.command == "compare-panel-versions":
        compare_panel_versions_main(
            panel=args.panel,
            versions=args.versions,
            status_filter=args.status_filter,
        )
    elif args.command == "gene-panels":
        gene_to_panels_main(
            hgnc_symbol=args.hgnc_symbol,
            confidence_status=args.confidence_status,
            show_all_panels=args.show_all_panels,
        )
    elif args.command == "compare-bed-files":
        compare_bed_files_main(args.file1, args.file2)
    elif args.command == "panel-genes":
        panel_to_genes_main(args.panel_id, args.panel_version, args.confidence_status)
    else:
        print_help()


if __name__ == "__main__":
    main()<|MERGE_RESOLUTION|>--- conflicted
+++ resolved
@@ -88,11 +88,7 @@
     help_message = """
 PanelPal: A toolkit for panelapp queries
 version: 2.0.0 
-<<<<<<< HEAD
-
-=======
- 
->>>>>>> 2a25f38a
+
 Available Commands:
     check-panel             Check panel information for a given panel ID.
                             Example: PanelPal check-panel --panel_id R59
