"""
PanelPal toolkit: Query and generate BED files for genomic panels.

Main entry point for the PanelPal toolkit, which provides functionalities
for querying and generating BED files for genomic panels.

The script offers several primary subcommands:

1. **check-panel**:
   This subcommand allows users to check panel information based on the panel ID.
   It queries panel details, such as name and version, from the PanelApp API.

2. **generate-bed**:
   This subcommand generates a BED file for a specified genomic panel.
   It requires the panel ID, version, and genome build to generate the appropriate BED file.
   It can also accept a gene status for filtering.

3. **compare-panel-versions**:
   This subcommand allows users to compare two versions of the same panel ID.
   It requires the panel ID and two version numbers.
   It can also accept a gene status for filtering.

4. **compare-bed-files**:
    This subcommand compares two BED files and identifies the differences between them.
    It takes two BED files as input and writes the differences to an output file within the
    'bedfile_comparisons' directory.

5. **gene-panels**:
    This subcommand lists panels containing a given gene.
    It requires the HGNC symbol of the gene to query.
    Users can filter panels by confidence status and include panels without R codes.

6. **panel-genes**:
    This subcommand lists genes in a panel.
    It requires the panel ID and version.
    Users can filter genes by confidence status (default is 'green').

Parameters
----------
None (this is an entry point for the script, which processes commands and arguments via argparse).

Subcommands
-----------
- **check-panel**: Check panel information for a given panel ID.
- **generate-bed**: Generate a BED file for a genomic panel.
- **compare-panel-versions**: Compare two versions of a genomic panel.
- **compare-bed-files**: Compare two BED files and find the differences between them.
- **gene-panels**: List panels containing a given gene.
- **panel-genes**: List genes in a panel.

Examples
--------
To check panel information for a specific panel ID:
    $ PanelPal check-panel --panel_id R59

To generate a BED file for a specific panel, version, and genome build:
    $ PanelPal generate-bed --panel_id R59 --panel_version 4 --genome_build GRCh38 
        --status_filter amber

To query the gene differences between two versions of a panel:
    $ PanelPal compare-panel-versions --panel R21 --versions 1.0 2.2 --status_filter green

To compare two BED files and identify the differences:
    $ PanelPal compare-bed-files file1.bed file2.bed

To list panels containing a specific gene:
    $ PanelPal gene-panels --hgnc_symbol BRCA1 --confidence_status green --show_all_panels

To list genes in a specific panel:
    $ PanelPal panel-genes --panel_id R207 --panel_version 1.2 --confidence_status green

"""
import sys
import argparse
import sys
from .check_panel import main as check_panel_main
from .generate_bed import main as generate_bed_main
from .gene_to_panels import main as gene_to_panels_main
from .compare_panel_versions import main as compare_panel_versions_main
from .compare_panel_versions import validate_panel
from DB.panelpal_db import create_database
from .compare_bedfiles import main as compare_bed_files_main
from .panel_to_genes import main as panel_to_genes_main


def print_help():
    """Print custom help message for PanelPal."""
    help_message = """
PanelPal: A toolkit for panelapp queries
version: 2.0.0 
 
Available Commands:
    check-panel             Check panel information for a given panel ID.
                            Example: PanelPal check-panel --panel_id R59

    generate-bed            Generate a BED file for a genomic panel. Requires the
                            panel ID, panel version, and genome build.
                            Example: PanelPal generate-bed --panel_id R59 --panel_version 4 --genome_build GRCh38 --status_filter red
                            Optionally, you can add a patient to the database (default is 'yes', type 'n' to skip)

    compare-panel-versions  Compare two versions of a genomic panel. Requires the panel ID and two version numbers. 
                            Optionally, filter by gene status.
                            Example: PanelPal compare-panel-versions --panel R21 --versions 1.0 2.2 --status_filter green

    gene-panels             List panels containing a given gene. Requires the HGNC symbol of the gene.
                            Default confidence status is 'green'. Optional arguments include 'confidence_status' 
                            (green, amber, red, green & amber). Use 'show_all_panels' to include panels without R codes.
                            Example: PanelPal gene-panels --hgnc_symbol BRCA1 --confidence_status green --show_all_panels
    
    compare-bed-files       Compare two BED files and find the differences between them.
                            Example: PanelPal compare-bed-files file1.bed file2.bed

    panel-genes             List genes in a panel. Requires the panel ID and version.
                            Default confidence status is 'green'. Optional arguments include 'confidence_status'

    --help, -h              Prints this help message

    """
    print(help_message)


def main():
    """Main function which gathers arguments and passes them to the relevant PanelPal command."""

    try:
        create_database()
    except Exception as e:
        print(f"Error: Could not initialize the database. {e}")
        exit(1)

    parser = argparse.ArgumentParser(
        description="PanelPal: A toolkit for helping UK labs "
        "implement the National Test Directory for rare disease",

        epilog="For more details, visit https://github.com/PatrickWeller/PanelPal",
    )

    subparsers = parser.add_subparsers(
        dest="command",
        title="Available Commands",
    )

    # Subcommand: check-panel
    parser_check = subparsers.add_parser(
        "check-panel",
        help="Check panel information for a given panel ID.",
    )
    parser_check.add_argument(
        "--panel_id",
        type=str,
        required=True,
        help="Panel ID e.g. R59, r59, or 59.",
    )

    # Subcommand: generate-bed
    parser_bed = subparsers.add_parser(
        "generate-bed",
        help="Generate a BED file for a genomic panel.",
    )
    parser_bed.add_argument(
        "--panel_id",
        type=str,
        required=True,
        help='The ID of the panel, (e.g., "R207").',
    )
    parser_bed.add_argument(
        "--panel_version",
        type=float,
        required=True,
        help='The version of the panel (e.g., "4").',
    )
    parser_bed.add_argument(
        "--genome_build",
        type=str,
        required=True,
        help="The genome build (e.g., GRCh38).",
    )
    parser_bed.add_argument(
        "--status_filter",
        "-f",
        choices=["green", "amber", "red", "all"],
        default="green",
        help="Filter by gene status. Green only; green and amber; or red / all",
    )

    # Subcommand: gene-panels
    parser_gene_panels = subparsers.add_parser(
        "gene-panels",
        help="List panels containing a given gene",
    )
    parser_gene_panels.add_argument(
        "--hgnc_symbol",
        type=str,
        required=True,
        help="The HGNC symbol of the gene to query (e.g., BRCA1).",
    )
    parser_gene_panels.add_argument(
        "--confidence_status",
        type=str,
        default="green",
        choices=["red", "amber", "green", "all", "green,amber"],
        help="Filter panels by confidence status. Defaults to 'green'.",
    )
    parser_gene_panels.add_argument(
        "--show_all_panels",
        action="store_true",
        help="Include panels without R codes in the output.",
    )

    # Subcommand: compare-panel-versions
    parser_versions = subparsers.add_parser(
        "compare-panel-versions",
        help="Compare two versions of a genomic panel.",
    )
    parser_versions.add_argument(
        "--panel",
        "-p",
        type=validate_panel,
        required=True,
        help="R number. Include the R.",
    )
    parser_versions.add_argument(
        "--versions",
        "-v",
        type=float,
        nargs=2,
        required=True,
        help="Two panel versions. E.g. 1.1 or 69.23",
    )
    parser_versions.add_argument(
        "--status_filter",
        "-f",
        choices=["green", "amber", "red", "all"],
        default="green",
        help="Filter by gene status. Green only; green and amber; or red / all",
    )

    # Subcommand: compare-bed-files
    parser_bed_files = subparsers.add_parser(
        "compare-bed-files",
        help="Compare two BED files and find the differences between them.",
    )
    parser_bed_files.add_argument(
        "file1",
        type=str,
        help="Path to the first BED file.",
    )
    parser_bed_files.add_argument(
        "file2",
        type=str,
        help="Path to the second BED file.",
    )

<<<<<<< HEAD
    # Subcommand: panel-genes
    parser_panel_genes = subparsers.add_parser(
        "panel-genes",
        help="List genes in a panel",
    )
    parser_panel_genes.add_argument(
        "--panel_id",
        type=str,
        required=True,
        help='The ID of the panel, (e.g., "R207").',
    )
    parser_panel_genes.add_argument(
        "--panel_version",
        type=float,
        required=True,
        help='The version of the panel (e.g., "4.0").',
    )
    parser_panel_genes.add_argument(
        "--confidence_status",
        type=str,
        default="green",
        choices=["red", "amber", "green", "all"],
        help=(
            "Filter panels by confidence status. Choices are 'green', 'amber', or 'red'. "
            "Defaults to 'green'."
        ),
    )
    
    # Parse the arguments
=======
>>>>>>> bada7af3
    args = parser.parse_args()

    if not args.command:
        print_help()
        sys.exit(1)

    # Execute corresponding subcommands
    if args.command == "check-panel":
        check_panel_main(args.panel_id)
    elif args.command == "generate-bed":
        generate_bed_main(
            panel_id=args.panel_id,
            panel_version=args.panel_version,
            genome_build=args.genome_build,
            status_filter=args.status_filter,
        )
    elif args.command == "compare-panel-versions":
        compare_panel_versions_main(
            panel=args.panel,
            versions=args.versions,
            status_filter=args.status_filter,
        )
    elif args.command == "gene-panels":
        gene_to_panels_main(
            hgnc_symbol=args.hgnc_symbol,
            confidence_status=args.confidence_status,
            show_all_panels=args.show_all_panels,
        )
    elif args.command == "compare-bed-files":
        compare_bed_files_main(args.file1, args.file2)
    elif args.command == "panel-genes":
        panel_to_genes_main(args.panel_id, args.panel_version, args.confidence_status)
    else:
        print_help()


if __name__ == "__main__":
    main()<|MERGE_RESOLUTION|>--- conflicted
+++ resolved
@@ -251,7 +251,7 @@
         help="Path to the second BED file.",
     )
 
-<<<<<<< HEAD
+
     # Subcommand: panel-genes
     parser_panel_genes = subparsers.add_parser(
         "panel-genes",
@@ -281,8 +281,6 @@
     )
     
     # Parse the arguments
-=======
->>>>>>> bada7af3
     args = parser.parse_args()
 
     if not args.command:
