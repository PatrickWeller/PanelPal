"""
PanelPal toolkit: Query and generate BED files for genomic panels.

Main entry point for the PanelPal toolkit, which provides functionalities
for querying and generating BED files for genomic panels.

The script offers several primary subcommands:

1. **check-panel**:
   This subcommand allows users to check panel information based on the panel ID.
   It queries panel details, such as name and version, from the PanelApp API.

2. **generate-bed**:
   This subcommand generates a BED file for a specified genomic panel.
   It requires the panel ID, version, and genome build to generate the appropriate BED file.
   It can also accept a gene status for filtering.

3. **compare-panel-versions**:
   This subcommand allows users to compare two versions of the same panel ID.
   It requires the panel ID and two version numbers.
   It can also accept a gene status for filtering.

4. **compare-bed-files**:
    This subcommand compares two BED files and identifies the differences between them.
    It takes two BED files as input and writes the differences to an output file within the
    'bedfile_comparisons' directory.

Parameters
----------
None (this is an entry point for the script, which processes commands and arguments via argparse).

Subcommands
-----------
- **check-panel**: Check panel information for a given panel ID.
- **generate-bed**: Generate a BED file for a genomic panel.
- **compare-panel-versions**: Compare two versions of a genomic panel.

Examples
--------
To check panel information for a specific panel ID:
    $ PanelPal check-panel --panel_id R59

To generate a BED file for a specific panel, version, and genome build:
    $ PanelPal generate-bed --panel_id R59 --panel_version 4 --genome_build GRCh38 
        --status_filter amber

To query the gene differences between two versions of a panel:
    $ PanelPal compare-panel-versions --panel R21 --versions 1.0 2.2 --status_filter green
"""
import sys
import argparse
import sys
from .check_panel import main as check_panel_main
from .generate_bed import main as generate_bed_main
from .gene_to_panels import main as gene_to_panels_main
from .compare_panel_versions import main as compare_panel_versions_main
from .compare_panel_versions import validate_panel
<<<<<<< HEAD
from DB.panelpal_db import create_database
=======
from .compare_bedfiles import main as compare_bed_files_main
>>>>>>> 40b4cd70


def print_help():
    """Print custom help message for PanelPal."""
    help_message = """
PanelPal: A toolkit for panelapp queries
version: 1.0.0 

Available Commands:
    check-panel             Check panel information for a given panel ID.
                            Example: PanelPal check-panel --panel_id R59

    generate-bed            Generate a BED file for a genomic panel. Requires the
                            panel ID, panel version, and genome build.
                            Example: PanelPal generate-bed --panel_id R59 --panel_version 4 --genome_build GRCh38 --status_filter red

<<<<<<< HEAD
                            Optionally, you can add a patient to the database (default is 'yes', type 'n' to skip)
                                              
    compare-panel-versions  Compare two versions of a genomic panel. Requires
                            the panel ID and two version numbers. Optionally, filter by gene status.
=======
    compare-panel-versions  Compare two versions of a genomic panel. Requires the panel ID and two version numbers. 
                            Optionally, filter by gene status.
>>>>>>> 40b4cd70
                            Example: PanelPal compare-panel-versions --panel R21 --versions 1.0 2.2 --status_filter green

    gene-panels             List panels containing a given gene. Requires the HGNC symbol of the gene.
                            Default confidence status is 'green'. Optional arguments include 'confidence_status' 
                            (green, amber, red, green & amber). Use 'show_all_panels' to include panels without R codes.
                            Example: PanelPal gene-panels --hgnc_symbol BRCA1 --confidence_status green --show_all_panels
    
    compare-bed-files       Compare two BED files and find the differences between them.
                            Example: PanelPal compare-bed-files file1.bed file2.bed 

    --help, -h              Prints this help message

    """
    print(help_message)


def main():
    """Main function which gathers arguments and passes them to the relevant PanelPal command."""

    try:
        create_database()
    except Exception as e:
        print(f"Error: Could not initialize the database. {e}")
        exit(1)

    parser = argparse.ArgumentParser(
        description="PanelPal: A toolkit for helping UK labs "
        "implement the National Test Directory for rare disease",

        epilog="For more details, visit https://github.com/PatrickWeller/PanelPal",
    )

    subparsers = parser.add_subparsers(
        dest="command",
        title="Available Commands",
    )

    # Subcommand: check-panel
    parser_check = subparsers.add_parser(
        "check-panel",
        help="Check panel information for a given panel ID.",
    )
    parser_check.add_argument(
        "--panel_id",
        type=str,
        required=True,
        help="Panel ID e.g. R59, r59, or 59.",
    )

    # Subcommand: generate-bed
    parser_bed = subparsers.add_parser(
        "generate-bed",
        help="Generate a BED file for a genomic panel.",
    )
    parser_bed.add_argument(
        "--panel_id",
        type=str,
        required=True,
        help='The ID of the panel, (e.g., "R207").',
    )
    parser_bed.add_argument(
        "--panel_version",
        type=float,
        required=True,
        help='The version of the panel (e.g., "4").',
    )
    parser_bed.add_argument(
        "--genome_build",
        type=str,
        required=True,
        help="The genome build (e.g., GRCh38).",
    )
    parser_bed.add_argument(
        "--status_filter",
        "-f",
        choices=["green", "amber", "red", "all"],
        default="green",
        help="Filter by gene status. Green only; green and amber; or red / all",
    )

    # Subcommand: gene-panels
    parser_gene_panels = subparsers.add_parser(
        "gene-panels",
        help="List panels containing a given gene",
    )
    parser_gene_panels.add_argument(
        "--hgnc_symbol",
        type=str,
        required=True,
        help="The HGNC symbol of the gene to query (e.g., BRCA1).",
    )
    parser_gene_panels.add_argument(
        "--confidence_status",
        type=str,
        default="green",
        choices=["red", "amber", "green", "all", "green,amber"],
        help="Filter panels by confidence status. Defaults to 'green'.",
    )
    parser_gene_panels.add_argument(
        "--show_all_panels",
        action="store_true",
        help="Include panels without R codes in the output.",
    )

    # Subcommand: compare-panel-versions
    parser_versions = subparsers.add_parser(
        "compare-panel-versions",
        help="Compare two versions of a genomic panel.",
    )
    parser_versions.add_argument(
        "--panel",
        "-p",
        type=validate_panel,
        required=True,
        help="R number. Include the R.",
    )
    parser_versions.add_argument(
        "--versions",
        "-v",
        type=float,
        nargs=2,
        required=True,
        help="Two panel versions. E.g. 1.1 or 69.23",
    )
    parser_versions.add_argument(
        "--status_filter",
        "-f",
        choices=["green", "amber", "red", "all"],
        default="green",
        help="Filter by gene status. Green only; green and amber; or red / all",
    )

    
    # Subcommand: compare-bed-files
    parser_bed_files = subparsers.add_parser(
        "compare-bed-files",
        help="Compare two BED files and find the differences between them.",
    )
    parser_bed_files.add_argument(
        "file1",
        type=str,
        help="Path to the first BED file.",
    )
    parser_bed_files.add_argument(
        "file2",
        type=str,
        help="Path to the second BED file.",
    )
    
    args = parser.parse_args()

    if not args.command:
        print_help()
        sys.exit(1)

    # Execute corresponding subcommands
    if args.command == "check-panel":
        check_panel_main(args.panel_id)
    elif args.command == "generate-bed":
        generate_bed_main(
            panel_id=args.panel_id,
            panel_version=args.panel_version,
            genome_build=args.genome_build,
            status_filter=args.status_filter,
        )
    elif args.command == "compare-panel-versions":
        compare_panel_versions_main(
            panel=args.panel,
            versions=args.versions,
            status_filter=args.status_filter,
        )
    elif args.command == "gene-panels":
        gene_to_panels_main(
            hgnc_symbol=args.hgnc_symbol,
            confidence_status=args.confidence_status,
            show_all_panels=args.show_all_panels,
        )
    elif args.command == "compare-bed-files":
        compare_bed_files_main(args.file1, args.file2)
    else:
        print_help()


if __name__ == "__main__":
    main()<|MERGE_RESOLUTION|>--- conflicted
+++ resolved
@@ -55,11 +55,8 @@
 from .gene_to_panels import main as gene_to_panels_main
 from .compare_panel_versions import main as compare_panel_versions_main
 from .compare_panel_versions import validate_panel
-<<<<<<< HEAD
 from DB.panelpal_db import create_database
-=======
 from .compare_bedfiles import main as compare_bed_files_main
->>>>>>> 40b4cd70
 
 
 def print_help():
@@ -76,15 +73,10 @@
                             panel ID, panel version, and genome build.
                             Example: PanelPal generate-bed --panel_id R59 --panel_version 4 --genome_build GRCh38 --status_filter red
 
-<<<<<<< HEAD
-                            Optionally, you can add a patient to the database (default is 'yes', type 'n' to skip)
+                            Optionally, add a patient to the database (default is 'yes', type 'n' to skip)
                                               
-    compare-panel-versions  Compare two versions of a genomic panel. Requires
-                            the panel ID and two version numbers. Optionally, filter by gene status.
-=======
     compare-panel-versions  Compare two versions of a genomic panel. Requires the panel ID and two version numbers. 
                             Optionally, filter by gene status.
->>>>>>> 40b4cd70
                             Example: PanelPal compare-panel-versions --panel R21 --versions 1.0 2.2 --status_filter green
 
     gene-panels             List panels containing a given gene. Requires the HGNC symbol of the gene.
@@ -217,7 +209,6 @@
         help="Filter by gene status. Green only; green and amber; or red / all",
     )
 
-    
     # Subcommand: compare-bed-files
     parser_bed_files = subparsers.add_parser(
         "compare-bed-files",
@@ -233,7 +224,7 @@
         type=str,
         help="Path to the second BED file.",
     )
-    
+
     args = parser.parse_args()
 
     if not args.command:
