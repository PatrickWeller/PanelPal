"""
Generate BED Files from PanelApp Data.

This script retrieves gene panel data from the PanelApp API and extracts 
the list of genes included in the panel It then uses the VariantValidator 
API to obtain exon information for each gene using either GRCh37 or GRCh38
and generates a BED-like file. It then merges overlapping exon regions 
for a simplified BED file output.

Key Features
------------
1. Fetches panel data based on a given panel ID and panel version.
2. Extracts associated genes and exon informaiton
3. Converts exon data into BED file format.
4. Merges overlapping regions in the BED file.

Command-Line Arguments
----------------------
-p, --panel_id : str
    The ID of the panel (e.g., "R207").
-v, --panel_version : str
    The version of the panel as a float (e.g., "4.0").
-g, --genome_build : str
    The genome build to be used (e.g., "GRCh38").
-f, --status_filter : str
    The lowest acceptable gene status to filter by (e.g "amber").
    Default is green.

Example
-------
Run the script from the command line:
>>> python generate_bed.py -p R207 -v 4 -g GRCh38 -f amber


Logging
-------
Logs are written to `panelpal/logging/panelpal.log`.
settings.py can be modified to also write logs to the stream

Notes
-----
- This script assumes that the user has valid access to PanelApp and VariantValidator APIs.

"""
import argparse
import sys
import os
<<<<<<< HEAD
from PanelPal.db_input import (
    add_patient_to_db,
    add_bed_file_to_db,
    add_panel_data_to_db,
    patient_info_prompt,
    bed_file_info_prompt
)
from PanelPal.settings import get_logger
from PanelPal.accessories import panel_app_api_functions
from PanelPal.accessories import variant_validator_api_functions

sys.path.append(os.path.abspath(os.path.join(os.path.dirname(__file__), '..')))
=======

from PanelPal.accessories import variant_validator_api_functions
from PanelPal.accessories import panel_app_api_functions
from PanelPal.accessories.bedfile_functions import bed_file_exists, bed_head
from PanelPal.check_panel import is_valid_panel_id
from PanelPal.settings import get_logger
# Adds parent directory to python module search path
sys.path.append(os.path.abspath(os.path.join(os.path.dirname(__file__), '..')))

>>>>>>> 40b4cd70

# Set up logger
logger = get_logger(__name__)


def parse_arguments():
    """
    Parses command-line arguments for the script.

     Parameters
    ----------
    panel_id : str
        The ID of the panel (e.g., "R207").
    panel_version : str
        The version of the panel (e.g., "4").
    genome_build : str
         The genome build to be used (e.g., "GRCh38").
    status_filter : str
        The lowest acceptable gene status to filter by (e.g., "amber").
    """
    # Set up argument parsing for the command-line interface (CLI)
    parser = argparse.ArgumentParser(
        description="Generate a BED file and perform merge using panel details."
    )

    # Define the panel_id argument
    parser.add_argument(
        "-p",
        "--panel_id",
        type=str,
        required=True,
        help='The ID of the panel, (e.g., "R207").',
    )

    # Define the panel_version argument
    parser.add_argument(
        "-v",
        "--panel_version",
        type=float,
        required=True,
        help='The version of the panel (e.g., "4.0").',
    )

    # Define the genome_build argument
    parser.add_argument(
        "-g",
        "--genome_build",
        type=str,
        required=True,
        help="The genome build (e.g., GRCh38).",
        choices=["GRCh37", "GRCh38"],
    )

    # Define the status_filter argument
    parser.add_argument(
        "-f",
        "--status_filter",
        choices=["green", "amber", "red", "all"],
        help='Filter by gene status. Green only; green and amber; or all',
        default='green'
    )

    # Parse the command-line arguments
    args = parser.parse_args()

    # Log the parsed arguments
    logger.debug(
        "Parsed command-line arguments: panel_id=%s, panel_version=%s, "
        "genome_build=%s, status_filter=%s",
        args.panel_id,
        args.panel_version,
        args.genome_build,
        args.status_filter,
    )

    return args


def main(panel_id=None, panel_version=None, genome_build=None, status_filter='green'):
    """
    Main function that processes the panel data and generates the BED file.

    Parameters
    ----------
    patient_info: dict
        The patient information being added to the database (optional)
    panel_id : str
        The ID of the panel (e.g., "R207").
    panel_version : str
        The version of the panel (e.g., "4").
    genome_build : str
        The genome build to be used (e.g., "GRCh38").
    status_filter : str
        The gene status to filter by (e.g., "amber").
        Default is green.

    Raises
    ------
    Exception
        If an error occurs during any part of the BED file generation process.
    """

    # Accesses values from the command line through argument parsing if
    # not passed directly from PanelPal main()
    if panel_id is None or panel_version is None or genome_build is None:
        args = parse_arguments()
        panel_id = args.panel_id
        panel_version = args.panel_version
        genome_build = args.genome_build
        status_filter = args.status_filter

    if not is_valid_panel_id(panel_id):
        logger.error(
            "Invalid panel_id '%s'. Panel ID must start with 'R' followed "
            "by digits (e.g., 'R207').", panel_id
            )
        raise ValueError(
            f"Invalid panel_id '{args.panel_id}'. Panel ID must start with "
            "'R' followed by digits (e.g., 'R207')."
            )

    logger.info(
        "Command executed: generate-bed --panel_id %s, --panel_version %s "
        "--genome_build %s, --status_filter %s",
        panel_id,
        panel_version,
        genome_build,
        status_filter
    )

    if bed_file_exists(panel_id, panel_version, genome_build):
        logger.warning(
            "Process stopping: BED file already exists for panel_id=%s, "
            "panel_version=%s, genome_build=%s.",
            panel_id,
            panel_version,
            genome_build,
            )
        print(
            f"PROCESS STOPPED: A BED file for the panel '{panel_id}' "
            f"(version {panel_version}, build {genome_build}) already exists."
            )
        return

    logger.debug("No existing BED file found. Proceeding with generation.")

    try:
        # Prompt the user for patient information
        patient_info = patient_info_prompt()

        # If patient info is provided, the dictionary returned = database input
        if patient_info:
            add_patient_to_db(patient_info)

            # Prompt user for BED file metadata if patient info was provided
            bed_file_info = bed_file_info_prompt(
                patient_id=patient_info["patient_id"],
                panel_name=panel_id,
                panel_version=panel_version,
                genome_build=genome_build
            )
            # add BED file to database
            add_bed_file_to_db(bed_file_info)

            # Retrieve BED file ID (i.e. the path to the BED file)
            bed_file_id = bed_file_info["bed_file"]

            # Fetch the panel data and add to the database
            add_panel_data_to_db(panel_id, bed_file_id)

            # Log success
            logger.info(
                "Record added to the database for patient ID: %s",
                patient_info["patient_id"])

        else:
            # If patient info is not provided, skip adding to the database
            pass

        # Fetch the panel data from PanelApp using the panel_id
        logger.debug("Requesting panel data for panel_id=%s", panel_id)
        panelapp_data = panel_app_api_functions.get_response(panel_id)
        logger.info("Panel data fetched successfully for panel_id=%s", panel_id)

        # Get panel primary key to extract data by version
        panel_pk = panelapp_data.json().get("id", "N/A")

        logger.debug("Requesting panel data for panel_pk=%s, panel_version=%s",
                     panel_pk, panel_version)
        panelapp_v_data = panel_app_api_functions.get_response_old_panel_version(
            panel_pk,panel_version)
        logger.info("Panel data fetched successfully for panel_id=%s, panel_pk=%s,"
                    "panel_version=%s",
                    panel_id, panel_pk,
                    panel_version)

        # Extract the list of genes from the panel data
<<<<<<< HEAD
        logger.debug(
            "Extracting gene list from panel data for panel_id=%s", panel_id)
        gene_list = panel_app_api_functions.get_genes(panelapp_data)
=======
        logger.debug("Extracting gene list from panel data for panel_id=%s, status_filter=%s",
                    panel_id, status_filter)
        gene_list = panel_app_api_functions.get_genes(panelapp_data, status_filter)

>>>>>>> 40b4cd70
        logger.info(
            "Gene list extracted successfully for panel_id=%s, panel_version=%s."
            "Total genes found: %d",
            panel_id,
            panel_version,
            len(gene_list),
        )

        # Generate the BED file using the gene list, panel ID, panel version, and genome build
        logger.debug(
            "Generating BED file for panel_id=%s, panel_version=%s, "
            "genome_build=%s, status_filter=%s",
            panel_id,
            panel_version,
            genome_build,
            status_filter,
        )
        variant_validator_api_functions.generate_bed_file(
            gene_list, panel_id, panel_version, genome_build
        )
        logger.info("BED file generated successfully for panel_id=%s", panel_id)

        # Perform bedtools merge with the provided panel details
        logger.debug(
            "Starting bedtools merge for panel_id=%s, panel_version=%s, "
            "genome_build=%s, status_filter=%s",
            panel_id,
            panel_version,
            genome_build,
            status_filter
        )
        variant_validator_api_functions.bedtools_merge(
            panel_id, panel_version, genome_build
        )
<<<<<<< HEAD
        logger.info(
            "Bedtools merge completed successfully for panel_id=%s", panel_id)
=======
        logger.info("Bedtools merge completed successfully for panel_id=%s",
                    panel_id) # pragma: no cover

        # Add headers to both the original and merged BED files
        num_genes = len(gene_list)
        bed_name = f"{panel_id}_v{panel_version}_{genome_build}.bed"
        merged_bed_name =  f"{panel_id}_v{panel_version}_{genome_build}_merged.bed"
        bed_head(panel_id, panel_version, genome_build, num_genes, bed_name)
        bed_head(panel_id, panel_version, genome_build, num_genes, merged_bed_name)
>>>>>>> 40b4cd70

        # Log completion of the process
        logger.info("Process completed successfully for panel_id=%s", panel_id) # pragma: no cover

    except Exception as e:
        # Reraise the exception after logging it for further handling if needed
        logger.error(
            "An error occurred in the BED file generation process for panel_id=%s: %s",
            panel_id,
            e,
            exc_info=True,
        )
        raise


if __name__ == "__main__": # pragma: no cover
    main()<|MERGE_RESOLUTION|>--- conflicted
+++ resolved
@@ -45,7 +45,6 @@
 import argparse
 import sys
 import os
-<<<<<<< HEAD
 from PanelPal.db_input import (
     add_patient_to_db,
     add_bed_file_to_db,
@@ -53,13 +52,6 @@
     patient_info_prompt,
     bed_file_info_prompt
 )
-from PanelPal.settings import get_logger
-from PanelPal.accessories import panel_app_api_functions
-from PanelPal.accessories import variant_validator_api_functions
-
-sys.path.append(os.path.abspath(os.path.join(os.path.dirname(__file__), '..')))
-=======
-
 from PanelPal.accessories import variant_validator_api_functions
 from PanelPal.accessories import panel_app_api_functions
 from PanelPal.accessories.bedfile_functions import bed_file_exists, bed_head
@@ -68,7 +60,6 @@
 # Adds parent directory to python module search path
 sys.path.append(os.path.abspath(os.path.join(os.path.dirname(__file__), '..')))
 
->>>>>>> 40b4cd70
 
 # Set up logger
 logger = get_logger(__name__)
@@ -184,11 +175,11 @@
         logger.error(
             "Invalid panel_id '%s'. Panel ID must start with 'R' followed "
             "by digits (e.g., 'R207').", panel_id
-            )
+        )
         raise ValueError(
             f"Invalid panel_id '{args.panel_id}'. Panel ID must start with "
             "'R' followed by digits (e.g., 'R207')."
-            )
+        )
 
     logger.info(
         "Command executed: generate-bed --panel_id %s, --panel_version %s "
@@ -206,11 +197,11 @@
             panel_id,
             panel_version,
             genome_build,
-            )
+        )
         print(
             f"PROCESS STOPPED: A BED file for the panel '{panel_id}' "
             f"(version {panel_version}, build {genome_build}) already exists."
-            )
+        )
         return
 
     logger.debug("No existing BED file found. Proceeding with generation.")
@@ -259,23 +250,18 @@
         logger.debug("Requesting panel data for panel_pk=%s, panel_version=%s",
                      panel_pk, panel_version)
         panelapp_v_data = panel_app_api_functions.get_response_old_panel_version(
-            panel_pk,panel_version)
+            panel_pk, panel_version)
         logger.info("Panel data fetched successfully for panel_id=%s, panel_pk=%s,"
                     "panel_version=%s",
                     panel_id, panel_pk,
                     panel_version)
 
         # Extract the list of genes from the panel data
-<<<<<<< HEAD
-        logger.debug(
-            "Extracting gene list from panel data for panel_id=%s", panel_id)
-        gene_list = panel_app_api_functions.get_genes(panelapp_data)
-=======
         logger.debug("Extracting gene list from panel data for panel_id=%s, status_filter=%s",
-                    panel_id, status_filter)
-        gene_list = panel_app_api_functions.get_genes(panelapp_data, status_filter)
-
->>>>>>> 40b4cd70
+                     panel_id, status_filter)
+        gene_list = panel_app_api_functions.get_genes(
+            panelapp_data, status_filter)
+
         logger.info(
             "Gene list extracted successfully for panel_id=%s, panel_version=%s."
             "Total genes found: %d",
@@ -310,23 +296,21 @@
         variant_validator_api_functions.bedtools_merge(
             panel_id, panel_version, genome_build
         )
-<<<<<<< HEAD
-        logger.info(
-            "Bedtools merge completed successfully for panel_id=%s", panel_id)
-=======
         logger.info("Bedtools merge completed successfully for panel_id=%s",
-                    panel_id) # pragma: no cover
+                    panel_id)  # pragma: no cover
 
         # Add headers to both the original and merged BED files
         num_genes = len(gene_list)
         bed_name = f"{panel_id}_v{panel_version}_{genome_build}.bed"
-        merged_bed_name =  f"{panel_id}_v{panel_version}_{genome_build}_merged.bed"
+        merged_bed_name = f"{panel_id}_v{
+            panel_version}_{genome_build}_merged.bed"
         bed_head(panel_id, panel_version, genome_build, num_genes, bed_name)
-        bed_head(panel_id, panel_version, genome_build, num_genes, merged_bed_name)
->>>>>>> 40b4cd70
+        bed_head(panel_id, panel_version, genome_build,
+                 num_genes, merged_bed_name)
 
         # Log completion of the process
-        logger.info("Process completed successfully for panel_id=%s", panel_id) # pragma: no cover
+        logger.info("Process completed successfully for panel_id=%s",
+                    panel_id)  # pragma: no cover
 
     except Exception as e:
         # Reraise the exception after logging it for further handling if needed
@@ -339,5 +323,5 @@
         raise
 
 
-if __name__ == "__main__": # pragma: no cover
+if __name__ == "__main__":  # pragma: no cover
     main()