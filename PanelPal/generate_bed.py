"""
Generate BED Files from PanelApp Data.

This script retrieves gene panel data from the PanelApp API and extracts 
the list of genes included in the panel It then uses the VariantValidator 
API to obtain exon information for each gene using either GRCh37 or GRCh38
and generates a BED-like file. It then merges overlapping exon regions 
for a simplified BED file output.

Key Features
------------
1. Fetches panel data based on a given panel ID and panel version.
2. Extracts associated genes and exon informaiton
3. Converts exon data into BED file format.
3. Merges overlapping regions in the BED file.

Requirements
------------
- Python 3.x
- Access to PanelApp and VariantValidator APIs.
- bedtools installed and available in the system PATH.

Command-Line Arguments
----------------------
-p, --panel_id : str
    The ID of the panel (e.g., "R207").
-v, --panel_version : str
    The version of the panel (e.g., "4").
-g, --genome_build : str
    The genome build to be used (e.g., "GRCh38").

Example
-------
Run the script from the command line:
>>> python generate_bed.py -p R207 -v 4 -g GRCh38

Logging
-------
DEBUG level logs are written to both the console and `logging/generate_bed.log`.

Notes
-----
- This script assumes that the user has valid access to PanelApp and VariantValidator APIs.

"""

import argparse
<<<<<<< HEAD
import logging
# Custom module for PanelApp API interaction
from accessories import panel_app_api_functions
# Custom module for VariantValidator API interaction
from accessories import variant_validator_api_functions

# Configure logging
logging.basicConfig(
    level=logging.DEBUG,  # Log all levels (DEBUG, INFO, WARNING, ERROR)
    format='%(asctime)s - %(levelname)s - %(message)s',
    handlers=[
        logging.FileHandler("/home/madyson/PanelPal/logging/generate_bed.log"),
        logging.StreamHandler()  # Logs also printed to console
    ]
)

# Create a logger instance for consistent usage throughout the script
logger = logging.getLogger()
=======
import sys
import os
sys.path.append(os.path.abspath(os.path.join(os.path.dirname(__file__), '..'))) # Adds parent directory to sys.path
from accessories import variant_validator_api_functions
from accessories import panel_app_api_functions
from settings import get_logger


# Create a logger named after generate_bed
logger = get_logger(__name__)
>>>>>>> 6be0e744

def main(panel_id, panel_version, genome_build):
    """
    Main function that processes the panel data and generates the BED file.
    
    Parameters
    ----------
    panel_id : str
        The ID of the panel (e.g., "R207").
    panel_version : str
        The version of the panel (e.g., "4").
    genome_build : str
         The genome build to be used (e.g., "GRCh38").

    Raises
    ------
    Exception
        If an error occurs during any part of the BED file generation process.
    """
<<<<<<< HEAD
    # Log the start of the BED generation process
    logging.info(
        "Starting main process for panel_id=%s, panel_version=%s, genome_build=%s", 
        panel_id,
        panel_version,
        genome_build
        )

    try:
        # Fetch the panel data from PanelApp using the panel_id
        logging.debug(
            "Requesting panel data for panel_id=%s", 
            panel_id
            )
        panelapp_data = panel_app_api_functions.get_response(panel_id)
        logging.info(
            "Panel data fetched successfully for panel_id=%s",
            panel_id
            )

        # Extract the list of genes from the panel data
        logging.debug(
            "Extracting gene list from panel data for panel_id=%s",
            panel_id
            )
        gene_list = panel_app_api_functions.get_genes(panelapp_data)
        logging.info(
            "Gene list extracted successfully for panel_id=%s. Total genes found: %d",
            panel_id,
            len(gene_list)
            )

        # Generate the BED file using the gene list, panel ID, panel version, and genome build
        logging.debug(
            "Generating BED file for panel_id=%s, panel_version=%s, genome_build=%s",
            panel_id,
            panel_version,
            genome_build
            )
        variant_validator_api_functions.generate_bed_file(gene_list,
                                                          panel_id,
                                                          panel_version,
                                                          genome_build
                                                          )
        logging.info(
            "BED file generated successfully for panel_id=%s",
            panel_id
            )

        # Perform bedtools merge with the provided panel details
        logging.debug(
            "Starting bedtools merge for panel_id=%s, panel_version=%s, genome_build=%s",
            panel_id,
            panel_version,
            genome_build
            )
        variant_validator_api_functions.bedtools_merge(panel_id,
                                                       panel_version,
                                                       genome_build
                                                       )
        logging.info(
            "Bedtools merge completed successfully for panel_id=%s",
            panel_id
            )

        # Log completion of the process
        logging.info(
            "Process completed successfully for panel_id=%s",
            panel_id
            )

    except Exception as e:
        # Reraise the exception after logging it for further handling if needed
        logging.error(
            "An error occurred in the BED file generation process for panel_id=%s: %s",
            panel_id,
            e,
            exc_info=True
            )
        raise
=======
    logger.info("Starting main process for panel_id=%s, panel_version=%s, genome_build=%s", panel_id, panel_version, genome_build)
    
    try: 
        # Fetch the panel data using the panel_id
        logger.debug("Requesting panel data for panel_id=%s", panel_id)
        panelapp_data = panel_app_api_functions.get_response(panel_id)
        logger.info("Panel data fetched successfully for panel_id=%s", panel_id)
        
        # Extract the list of genes from the panel data
        logger.debug("Extracting gene list from panel data for panel_id=%s", panel_id)
        gene_list = panel_app_api_functions.get_genes(panelapp_data)
        logger.info("Gene list extracted successfully for panel_id=%s. Total genes found: %d", panel_id, len(gene_list))

        # Generate the BED file using the gene list, panel ID, panel version, and genome build
        logger.debug("Generating BED file for panel_id=%s, panel_version=%s, genome_build=%s", panel_id, panel_version, genome_build)
        variant_validator_api_functions.generate_bed_file(gene_list, panel_id, panel_version, genome_build)
        logger.info("BED file generated successfully for panel_id=%s", panel_id)
        
        # Perform bedtools merge with the provided panel details
        logger.debug("Starting bedtools merge for panel_id=%s, panel_version=%s, genome_build=%s", panel_id, panel_version, genome_build)
        variant_validator_api_functions.bedtools_merge(panel_id, panel_version, genome_build)
        logger.info("Bedtools merge completed successfully for panel_id=%s", panel_id)

        logger.info("Process completed successfully for panel_id=%s", panel_id)

    except Exception as e:
        logger.error("An error occurred in the BED file generation process for panel_id=%s: %s", panel_id, e, exc_info=True)
        raise  # Reraise the exception after logging it for further handling if needed
>>>>>>> 6be0e744


if __name__ == '__main__':
    # Parses command-line arguments and calls the main function.

    # Set up argument parsing for the command-line interface (CLI)
    parser = argparse.ArgumentParser(
        description='Generate a BED file and perform merge using panel details.'
        )

    # Define the panel_id argument
    parser.add_argument('-p', '--panel_id',
                        type=str,
                        required=True,
                        help='The ID of the panel, (e.g., "R207").'
                        )

    # Define the panel_version argument
    parser.add_argument('-v', '--panel_version',
                        type=str,
                        required=True,
                        help='The version of the panel (e.g., "4").'
                        )

    # Define the genome_build argument
    parser.add_argument('-g', '--genome_build',
                        type=str,
                        required=True,
                        help='The genome build (e.g., GRCh38).',
                        choices=["GRCh37", "GRCh38"]
                        )

    # Parse the command-line arguments
    args = parser.parse_args()
<<<<<<< HEAD
    logging.debug(
        "Parsed command-line arguments: panel_id=%s, panel_version=%s, genome_build=%s",
        args.panel_id,
        args.panel_version,
        args.genome_build
        )
=======
    logger.debug("Parsed command-line arguments: panel_id=%s, panel_version=%s, genome_build=%s", args.panel_id, args.panel_version, args.genome_build)
>>>>>>> 6be0e744

    # Call the main function with the parsed arguments
    main(args.panel_id,
         args.panel_version,
         args.genome_build
         )<|MERGE_RESOLUTION|>--- conflicted
+++ resolved
@@ -36,7 +36,8 @@
 
 Logging
 -------
-DEBUG level logs are written to both the console and `logging/generate_bed.log`.
+Logs are written to `panelpal/logging/panelpal.log`.
+settings.py can be modified to also write logs to the stream
 
 Notes
 -----
@@ -45,37 +46,19 @@
 """
 
 import argparse
-<<<<<<< HEAD
-import logging
-# Custom module for PanelApp API interaction
-from accessories import panel_app_api_functions
-# Custom module for VariantValidator API interaction
-from accessories import variant_validator_api_functions
-
-# Configure logging
-logging.basicConfig(
-    level=logging.DEBUG,  # Log all levels (DEBUG, INFO, WARNING, ERROR)
-    format='%(asctime)s - %(levelname)s - %(message)s',
-    handlers=[
-        logging.FileHandler("/home/madyson/PanelPal/logging/generate_bed.log"),
-        logging.StreamHandler()  # Logs also printed to console
-    ]
-)
-
-# Create a logger instance for consistent usage throughout the script
-logger = logging.getLogger()
-=======
 import sys
 import os
 sys.path.append(os.path.abspath(os.path.join(os.path.dirname(__file__), '..'))) # Adds parent directory to sys.path
+# Custom module for VariantValidator API interaction
 from accessories import variant_validator_api_functions
+# Custom module for PanelApp API interaction
 from accessories import panel_app_api_functions
 from settings import get_logger
 
 
 # Create a logger named after generate_bed
 logger = get_logger(__name__)
->>>>>>> 6be0e744
+
 
 def main(panel_id, panel_version, genome_build):
     """
@@ -95,9 +78,8 @@
     Exception
         If an error occurs during any part of the BED file generation process.
     """
-<<<<<<< HEAD
     # Log the start of the BED generation process
-    logging.info(
+    logger.info(
         "Starting main process for panel_id=%s, panel_version=%s, genome_build=%s", 
         panel_id,
         panel_version,
@@ -106,30 +88,30 @@
 
     try:
         # Fetch the panel data from PanelApp using the panel_id
-        logging.debug(
+        logger.debug(
             "Requesting panel data for panel_id=%s", 
             panel_id
             )
         panelapp_data = panel_app_api_functions.get_response(panel_id)
-        logging.info(
+        logger.info(
             "Panel data fetched successfully for panel_id=%s",
             panel_id
             )
 
         # Extract the list of genes from the panel data
-        logging.debug(
+        logger.debug(
             "Extracting gene list from panel data for panel_id=%s",
             panel_id
             )
         gene_list = panel_app_api_functions.get_genes(panelapp_data)
-        logging.info(
+        logger.info(
             "Gene list extracted successfully for panel_id=%s. Total genes found: %d",
             panel_id,
             len(gene_list)
             )
 
         # Generate the BED file using the gene list, panel ID, panel version, and genome build
-        logging.debug(
+        logger.debug(
             "Generating BED file for panel_id=%s, panel_version=%s, genome_build=%s",
             panel_id,
             panel_version,
@@ -140,13 +122,13 @@
                                                           panel_version,
                                                           genome_build
                                                           )
-        logging.info(
+        logger.info(
             "BED file generated successfully for panel_id=%s",
             panel_id
             )
 
         # Perform bedtools merge with the provided panel details
-        logging.debug(
+        logger.debug(
             "Starting bedtools merge for panel_id=%s, panel_version=%s, genome_build=%s",
             panel_id,
             panel_version,
@@ -156,56 +138,27 @@
                                                        panel_version,
                                                        genome_build
                                                        )
-        logging.info(
+        logger.info(
             "Bedtools merge completed successfully for panel_id=%s",
             panel_id
             )
 
         # Log completion of the process
-        logging.info(
+        logger.info(
             "Process completed successfully for panel_id=%s",
             panel_id
             )
 
     except Exception as e:
         # Reraise the exception after logging it for further handling if needed
-        logging.error(
+        logger.error(
             "An error occurred in the BED file generation process for panel_id=%s: %s",
             panel_id,
             e,
             exc_info=True
             )
         raise
-=======
-    logger.info("Starting main process for panel_id=%s, panel_version=%s, genome_build=%s", panel_id, panel_version, genome_build)
-    
-    try: 
-        # Fetch the panel data using the panel_id
-        logger.debug("Requesting panel data for panel_id=%s", panel_id)
-        panelapp_data = panel_app_api_functions.get_response(panel_id)
-        logger.info("Panel data fetched successfully for panel_id=%s", panel_id)
-        
-        # Extract the list of genes from the panel data
-        logger.debug("Extracting gene list from panel data for panel_id=%s", panel_id)
-        gene_list = panel_app_api_functions.get_genes(panelapp_data)
-        logger.info("Gene list extracted successfully for panel_id=%s. Total genes found: %d", panel_id, len(gene_list))
-
-        # Generate the BED file using the gene list, panel ID, panel version, and genome build
-        logger.debug("Generating BED file for panel_id=%s, panel_version=%s, genome_build=%s", panel_id, panel_version, genome_build)
-        variant_validator_api_functions.generate_bed_file(gene_list, panel_id, panel_version, genome_build)
-        logger.info("BED file generated successfully for panel_id=%s", panel_id)
-        
-        # Perform bedtools merge with the provided panel details
-        logger.debug("Starting bedtools merge for panel_id=%s, panel_version=%s, genome_build=%s", panel_id, panel_version, genome_build)
-        variant_validator_api_functions.bedtools_merge(panel_id, panel_version, genome_build)
-        logger.info("Bedtools merge completed successfully for panel_id=%s", panel_id)
-
-        logger.info("Process completed successfully for panel_id=%s", panel_id)
-
-    except Exception as e:
-        logger.error("An error occurred in the BED file generation process for panel_id=%s: %s", panel_id, e, exc_info=True)
-        raise  # Reraise the exception after logging it for further handling if needed
->>>>>>> 6be0e744
+
 
 
 if __name__ == '__main__':
@@ -240,16 +193,12 @@
 
     # Parse the command-line arguments
     args = parser.parse_args()
-<<<<<<< HEAD
-    logging.debug(
+    logger.debug(
         "Parsed command-line arguments: panel_id=%s, panel_version=%s, genome_build=%s",
         args.panel_id,
         args.panel_version,
         args.genome_build
         )
-=======
-    logger.debug("Parsed command-line arguments: panel_id=%s, panel_version=%s, genome_build=%s", args.panel_id, args.panel_version, args.genome_build)
->>>>>>> 6be0e744
 
     # Call the main function with the parsed arguments
     main(args.panel_id,
