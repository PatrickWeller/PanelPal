--- conflicted
+++ resolved
@@ -45,7 +45,6 @@
 import argparse
 import sys
 import os
-<<<<<<< HEAD
 from PanelPal.db_input import (
     add_patient_to_db,
     add_bed_file_to_db,
@@ -54,12 +53,6 @@
     bed_file_info_prompt
 )
 from PanelPal.settings import get_logger
-from PanelPal.accessories import panel_app_api_functions
-from PanelPal.accessories import variant_validator_api_functions
-
-sys.path.append(os.path.abspath(os.path.join(os.path.dirname(__file__), '..')))
-=======
-
 from PanelPal.accessories import variant_validator_api_functions
 from PanelPal.accessories import panel_app_api_functions
 from PanelPal.accessories.bedfile_functions import bed_file_exists, bed_head
@@ -68,7 +61,6 @@
 # Adds parent directory to python module search path
 sys.path.append(os.path.abspath(os.path.join(os.path.dirname(__file__), '..')))
 
->>>>>>> 386e8872
 
 # Set up logger
 logger = get_logger(__name__)
@@ -215,6 +207,22 @@
 
     logger.debug("No existing BED file found. Proceeding with generation.")
 
+    if bed_file_exists(panel_id, panel_version, genome_build):
+        logger.warning(
+            "Process stopping: BED file already exists for panel_id=%s, "
+            "panel_version=%s, genome_build=%s.",
+            panel_id,
+            panel_version,
+            genome_build,
+            )
+        print(
+            f"PROCESS STOPPED: A BED file for the panel '{panel_id}' "
+            f"(version {panel_version}, build {genome_build}) already exists."
+            )
+        return
+
+    logger.debug("No existing BED file found. Proceeding with generation.")
+
     try:
         # Prompt the user for patient information
         patient_info = patient_info_prompt()
@@ -266,16 +274,10 @@
                     panel_version)
 
         # Extract the list of genes from the panel data
-<<<<<<< HEAD
-        logger.debug(
-            "Extracting gene list from panel data for panel_id=%s", panel_id)
-        gene_list = panel_app_api_functions.get_genes(panelapp_data)
-=======
         logger.debug("Extracting gene list from panel data for panel_id=%s, status_filter=%s",
                     panel_id, status_filter)
         gene_list = panel_app_api_functions.get_genes(panelapp_v_data, status_filter)
 
->>>>>>> 386e8872
         logger.info(
             "Gene list extracted successfully for panel_id=%s, panel_version=%s."
             "Total genes found: %d",
@@ -310,20 +312,15 @@
         variant_validator_api_functions.bedtools_merge(
             panel_id, panel_version, genome_build
         )
-<<<<<<< HEAD
-        logger.info(
-            "Bedtools merge completed successfully for panel_id=%s", panel_id)
-=======
         logger.info("Bedtools merge completed successfully for panel_id=%s",
                     panel_id) # pragma: no cover
 
         # Add headers to both the original and merged BED files
         num_genes = len(gene_list)
-        bed_name = f"{panel_id}_v{panel_version}_{genome_build}.bed"
-        merged_bed_name =  f"{panel_id}_v{panel_version}_{genome_build}_merged.bed"
+        bed_name = f"bed_files/{panel_id}_v{panel_version}_{genome_build}.bed"
+        merged_bed_name =  f"bed_files/{panel_id}_v{panel_version}_{genome_build}_merged.bed"
         bed_head(panel_id, panel_version, genome_build, num_genes, bed_name)
         bed_head(panel_id, panel_version, genome_build, num_genes, merged_bed_name)
->>>>>>> 386e8872
 
         # Log completion of the process
         logger.info("Process completed successfully for panel_id=%s", panel_id) # pragma: no cover
