--- conflicted
+++ resolved
@@ -52,10 +52,7 @@
     patient_info_prompt,
     bed_file_info_prompt
 )
-<<<<<<< HEAD
 from PanelPal.settings import get_logger
-=======
->>>>>>> 3ea82676
 from PanelPal.accessories import variant_validator_api_functions
 from PanelPal.accessories import panel_app_api_functions
 from PanelPal.accessories.bedfile_functions import bed_file_exists, bed_head
@@ -280,7 +277,7 @@
         logger.debug("Extracting gene list from panel data for panel_id=%s, status_filter=%s",
                      panel_id, status_filter)
         gene_list = panel_app_api_functions.get_genes(
-            panelapp_data, status_filter)
+            panelapp_v_data, status_filter)
 
         logger.info(
             "Gene list extracted successfully for panel_id=%s, panel_version=%s."
@@ -321,17 +318,10 @@
 
         # Add headers to both the original and merged BED files
         num_genes = len(gene_list)
-<<<<<<< HEAD
         bed_name = f"bed_files/{panel_id}_v{panel_version}_{genome_build}.bed"
         merged_bed_name =  f"bed_files/{panel_id}_v{panel_version}_{genome_build}_merged.bed"
-=======
-        bed_name = f"{panel_id}_v{panel_version}_{genome_build}.bed"
-        merged_bed_name = f"{panel_id}_v{
-            panel_version}_{genome_build}_merged.bed"
->>>>>>> 3ea82676
         bed_head(panel_id, panel_version, genome_build, num_genes, bed_name)
-        bed_head(panel_id, panel_version, genome_build,
-                 num_genes, merged_bed_name)
+        bed_head(panel_id, panel_version, genome_build, num_genes, merged_bed_name)
 
         # Log completion of the process
         logger.info("Process completed successfully for panel_id=%s",
