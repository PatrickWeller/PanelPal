#!/usr/bin/env python

"""
Script to query PanelApp for gene information and retrieve associated panels.

Parameters
---------- 
hgnc_symbol : str
    The HGNC symbol of the gene to query (e.g., BRCA1).
confidence_status : str
    Filter for panels by confidence status. Defaults to "green".
show_all_panels : bool
    Whether to include panels without R codes. Defaults to False.

Example
-------
Run the script from the command line:
    $ python gene_to_panels.py --hgnc_symbol BRCA1 --confidence_status green  --show_all_panels

This will return a list of panels containing the gene BRCA1 with a confidence status of 'green'.

"""

import argparse
import re
import requests
import pandas as pd
from .settings import get_logger  # Ensure this exists or use a fallback.
from .accessories.panel_app_api_functions import get_response_gene


def parse_arguments():
    """
    Parse command-line arguments.

    Returns
    -------
    argparse.Namespace
        Parsed arguments.
    """
    parser = argparse.ArgumentParser(
        description="Query PanelApp for gene information and retrieve associated panels.",
<<<<<<< HEAD
        epilog="Example usage: python gene_to_panels.py --hgnc_symbol BRCA1 "
        "--confidence_status green",
=======
        epilog="Example usage: python gene_to_panels.py --hgnc_symbol BRCA1 --confidence_status green"
>>>>>>> e13b6b22
    )
    parser.add_argument(
        "--hgnc_symbol",
        type=str,
        help="The HGNC symbol of the gene to query (e.g., BRCA1). This is a required argument.",
        required=True,
    )
    parser.add_argument(
        "--confidence_status",
        type=str,
        default="green",
        choices=["red", "amber", "green", "all", "green,amber"],
        help=(
<<<<<<< HEAD
            "Filter panels by confidence status. Choices are 'red', 'amber', "
            "'green', 'all', or 'green,amber'. "
=======
            "Filter panels by confidence status. Choices are 'red', 'amber', 'green', 'all', or 'green,amber'. "
>>>>>>> e13b6b22
            "Defaults to 'green'."
        ),
    )
    parser.add_argument(
        "--show_all_panels",
        action="store_true",
<<<<<<< HEAD
        help="Include panels without R codes in the output.",
=======
        help="Include panels without R codes in the output."
>>>>>>> e13b6b22
    )
    return parser.parse_args()


def confidence_to_colour(level):
    """
    Convert numerical confidence levels to colour codes.

    Parameters
    ----------
    level : int or str
        Confidence level as an integer or string.

    Returns
    -------
    str
        Corresponding colour code: 'red', 'amber', or 'green'.
    """
    mapping = {
        "1": "red",
        "2": "amber",
        "3": "green",
    }
    # Default to 'unknown' for unexpected values
    return mapping.get(str(level), "unknown")


def extract_panels(response_json, confidence_filter="green"):
    """
    Extract panel IDs and names from the API response JSON, filtered by confidence status.

    Parameters
    ----------
    response_json : dict
        The parsed JSON response from the API.
    confidence_filter : str
        Filter for confidence level ('red', 'amber', 'green', 'all').

    Returns
    -------
    pd.DataFrame
        A DataFrame containing panel information filtered by confidence level.
    """
    panels = []
    for result in response_json.get("results", []):
        panel = result.get("panel")
        confidence = result.get("confidence_level")
        confidence_colour = confidence_to_colour(confidence)

        # Apply confidence filter if not 'all'
        if confidence_filter != "all" and confidence_colour != confidence_filter:
            continue

        if panel:
            panel_id = panel.get("id")
            panel_name = panel.get("name")
            relevant_disorders = panel.get("relevant_disorders")
            panels.append(
                {
                    "PanelApp ID": panel_id,
                    "Panel Name": panel_name,
<<<<<<< HEAD
                    "Relevant Disorders": (
                        ", ".join(relevant_disorders)
                        if isinstance(relevant_disorders, list)
                        else relevant_disorders
                    ),
=======
                    "Relevant Disorders": ", ".join(relevant_disorders) if isinstance(relevant_disorders, list) else relevant_disorders,
>>>>>>> e13b6b22
                    "Gene Status": confidence_colour,
                }
            )
    return pd.DataFrame(panels)


def extract_r_codes(disorders):
    """
    Extract R codes from the relevant disorders string.

    Parameters
    ----------
    disorders : str or None
        A string containing the relevant disorders information, or None.

    Returns
    -------
    str
        A comma-separated string of extracted R codes, or "N/A" if no R codes are found.
    """
    if not disorders:
        return "N/A"
    r_codes = re.findall(r"R\d+", str(disorders))
    return ", ".join(r_codes) if r_codes else "N/A"


def extract_r_codes_from_disorders(panels_df, show_all_panels=False):
    """
    Add an 'R Code' column to the panels DataFrame by extracting R codes.

    Parameters
    ----------
    panels_df : pd.DataFrame
        The DataFrame containing panel information with a 'Relevant Disorders' column.
    show_all_panels : bool
        Whether to include panels without R codes.

    Returns
    -------
    pd.DataFrame
        A DataFrame with an added 'R Code' column where extracted R codes are listed.
    """
    panels_df = panels_df.copy()  # Ensure we are working with a copy
    panels_df["R Code"] = panels_df["Relevant Disorders"].apply(extract_r_codes)
    if not show_all_panels:
        panels_df = panels_df[panels_df["R Code"] != "N/A"]
    return panels_df


def write_panels(hgnc_symbol, confidence_status, df):
    """
    Write panel data to a CSV file.

    Parameters
    ----------
    hgnc_symbol : str
        The queried gene symbol.
    df : pd.DataFrame
        The DataFrame containing panel information.

    Returns
    -------
    None
    """
    if confidence_status == "green,amber":
        confidence_status = "green_amber"
    output_file = f"panels_containing_{hgnc_symbol}_{confidence_status}.tsv"
    df.to_csv(
        output_file,
        columns=["PanelApp ID", "R Code", "Panel Name", "Gene Status"],
        header=["panelapp_id", "r_code", "panel_name", "gene_status"],
        index=False,
        sep="\t",
    )
    print(f"\nPanel list saved to: {output_file}")


def main(hgnc_symbol=None, confidence_status="green", show_all_panels=False):
    """
    Main function to query PanelApp for gene information and display associated panels.

    Parameters
    ----------
    hgnc_symbol : str, optional
        The HGNC symbol of the gene to query (e.g., BRCA1). If not provided, the function
        parses command-line arguments to retrieve it.
    confidence_status : str, optional
        Filter for panels by confidence status. Defaults to "green".
    show_all_panels : bool, optional
        Whether to include panels without R codes. Defaults to False.

    Returns
    -------
    None
    """
    logger = get_logger(__name__)

    if hgnc_symbol is None:
        # Parse command-line arguments if hgnc_symbol is not provided
        args = parse_arguments()
        hgnc_symbol = args.hgnc_symbol
        confidence_status = args.confidence_status
        show_all_panels = args.show_all_panels

<<<<<<< HEAD
    command_executed = (
        f"Command executed: gene-panels --hgnc_symbol {hgnc_symbol} "
        f"--confidence_status {confidence_status} --show_all_panels {show_all_panels}"
    )

    logger.info(command_executed)
    print(f"{command_executed}\n")

    # Handle the "green,amber" option
=======
    logger.info(f"Command executed: gene-panels --hgnc_symbol {hgnc_symbol} --confidence_status {confidence_status} --show_all_panels {show_all_panels}")
    print(f"Command executed: gene-panels --hgnc_symbol {hgnc_symbol} --confidence_status {confidence_status} --show_all_panels {show_all_panels}\n")

    # Handle the new "green,amber" option
>>>>>>> e13b6b22
    if confidence_status == "green,amber":
        confidence_statuses = ["green", "amber"]
    else:
        confidence_statuses = [confidence_status]

    try:
        logger.info("Querying PanelApp API for gene: %s", hgnc_symbol)
        response = get_response_gene(hgnc_symbol)
        response_json = response.json()

<<<<<<< HEAD
        # Extract panels for each confidence status
        panels_df_list = [
            extract_panels(response_json, confidence_filter=status)
            for status in confidence_statuses
        ]
=======
        panels_df_list = [extract_panels(response_json, confidence_filter=status) for status in confidence_statuses]
>>>>>>> e13b6b22
        panels_df = pd.concat(panels_df_list).drop_duplicates().reset_index(drop=True)
        if panels_df.empty:
            logger.info(
                "No panels found for gene %s with confidence: %s.",
                hgnc_symbol, confidence_status
            )
            print(
                f"No panels found for gene {hgnc_symbol} with confidence: {confidence_status}."
            )
            return

<<<<<<< HEAD
        # Extract R codes from the panels
        panels_with_r_codes = extract_r_codes_from_disorders(panels_df, show_all_panels)
        # Replace 'N/A' with '-'
        panels_with_r_codes["R Code"] = panels_with_r_codes["R Code"].replace(
            "N/A", "-"
        )
=======
        panels_with_r_codes = extract_r_codes_from_disorders(panels_df, show_all_panels)
        # Replace 'N/A' with '-'
        panels_with_r_codes["R Code"] = panels_with_r_codes["R Code"].replace("N/A", "-")
>>>>>>> e13b6b22

        if not panels_with_r_codes.empty:
            print(f"Panels associated with gene {hgnc_symbol}:\n")
            print(f"{'PanelApp ID':<15}{'R Code':<15}{'Panel Name':<75}{'Gene Status'}")
            print("-" * 120)

            for _, row in panels_with_r_codes.iterrows():
                panel_id = row["PanelApp ID"]
                r_code = row["R Code"]
                panel_name = row["Panel Name"]
                status = row["Gene Status"]
                print(f"{panel_id:<15}{r_code:<15}{panel_name:<75}{status}")

<<<<<<< HEAD
            # Write the panels to a CSV file
            write_panels(hgnc_symbol, confidence_status, panels_with_r_codes)
        else: # pragma: no cover
            logger_message = (
                "No R panels found for gene %s with confidence: %s.",
            ) % hgnc_symbol, confidence_status

            logger.info(logger_message)
            print(logger_message)

    except requests.RequestException as e: # pragma: no cover
        logger.error("Error querying the API: %s", e)
    except KeyError as ke: # pragma: no cover
        logger.error("Key error: %s", ke)
        print(f"Key error: {ke}")
        print(ke)

if __name__ == "__main__": # pragma: no cover
=======
            write_panels(hgnc_symbol, confidence_status, panels_with_r_codes)
        else:
            logger.info(f"No R panels found for gene {hgnc_symbol} with confidence: {confidence_status}.")
            print(f"No R panels found for gene {hgnc_symbol} with confidence: {confidence_status}")

    except requests.RequestException as e:
        logger.error(f"Error querying the API: {e}")
    except KeyError as ke:
        logger.error(f"Key error: {ke}")
        print(f"Key error: {ke}")
        print(ke)


if __name__ == "__main__":
>>>>>>> e13b6b22
    main()<|MERGE_RESOLUTION|>--- conflicted
+++ resolved
@@ -40,16 +40,13 @@
     """
     parser = argparse.ArgumentParser(
         description="Query PanelApp for gene information and retrieve associated panels.",
-<<<<<<< HEAD
         epilog="Example usage: python gene_to_panels.py --hgnc_symbol BRCA1 "
         "--confidence_status green",
-=======
-        epilog="Example usage: python gene_to_panels.py --hgnc_symbol BRCA1 --confidence_status green"
->>>>>>> e13b6b22
     )
     parser.add_argument(
         "--hgnc_symbol",
         type=str,
+        help="The HGNC symbol of the gene to query (e.g., BRCA1). This is a required argument.",
         help="The HGNC symbol of the gene to query (e.g., BRCA1). This is a required argument.",
         required=True,
     )
@@ -59,23 +56,15 @@
         default="green",
         choices=["red", "amber", "green", "all", "green,amber"],
         help=(
-<<<<<<< HEAD
             "Filter panels by confidence status. Choices are 'red', 'amber', "
             "'green', 'all', or 'green,amber'. "
-=======
-            "Filter panels by confidence status. Choices are 'red', 'amber', 'green', 'all', or 'green,amber'. "
->>>>>>> e13b6b22
             "Defaults to 'green'."
         ),
     )
     parser.add_argument(
         "--show_all_panels",
         action="store_true",
-<<<<<<< HEAD
         help="Include panels without R codes in the output.",
-=======
-        help="Include panels without R codes in the output."
->>>>>>> e13b6b22
     )
     return parser.parse_args()
 
@@ -99,6 +88,8 @@
         "2": "amber",
         "3": "green",
     }
+    # Default to 'unknown' for unexpected values
+    return mapping.get(str(level), "unknown")
     # Default to 'unknown' for unexpected values
     return mapping.get(str(level), "unknown")
 
@@ -137,15 +128,11 @@
                 {
                     "PanelApp ID": panel_id,
                     "Panel Name": panel_name,
-<<<<<<< HEAD
                     "Relevant Disorders": (
                         ", ".join(relevant_disorders)
                         if isinstance(relevant_disorders, list)
                         else relevant_disorders
                     ),
-=======
-                    "Relevant Disorders": ", ".join(relevant_disorders) if isinstance(relevant_disorders, list) else relevant_disorders,
->>>>>>> e13b6b22
                     "Gene Status": confidence_colour,
                 }
             )
@@ -173,6 +160,7 @@
 
 
 def extract_r_codes_from_disorders(panels_df, show_all_panels=False):
+def extract_r_codes_from_disorders(panels_df, show_all_panels=False):
     """
     Add an 'R Code' column to the panels DataFrame by extracting R codes.
 
@@ -189,7 +177,10 @@
         A DataFrame with an added 'R Code' column where extracted R codes are listed.
     """
     panels_df = panels_df.copy()  # Ensure we are working with a copy
+    panels_df = panels_df.copy()  # Ensure we are working with a copy
     panels_df["R Code"] = panels_df["Relevant Disorders"].apply(extract_r_codes)
+    if not show_all_panels:
+        panels_df = panels_df[panels_df["R Code"] != "N/A"]
     if not show_all_panels:
         panels_df = panels_df[panels_df["R Code"] != "N/A"]
     return panels_df
@@ -210,6 +201,8 @@
     -------
     None
     """
+    if confidence_status == "green,amber":
+        confidence_status = "green_amber"
     if confidence_status == "green,amber":
         confidence_status = "green_amber"
     output_file = f"panels_containing_{hgnc_symbol}_{confidence_status}.tsv"
@@ -217,12 +210,15 @@
         output_file,
         columns=["PanelApp ID", "R Code", "Panel Name", "Gene Status"],
         header=["panelapp_id", "r_code", "panel_name", "gene_status"],
+        columns=["PanelApp ID", "R Code", "Panel Name", "Gene Status"],
+        header=["panelapp_id", "r_code", "panel_name", "gene_status"],
         index=False,
         sep="\t",
     )
     print(f"\nPanel list saved to: {output_file}")
 
 
+def main(hgnc_symbol=None, confidence_status="green", show_all_panels=False):
 def main(hgnc_symbol=None, confidence_status="green", show_all_panels=False):
     """
     Main function to query PanelApp for gene information and display associated panels.
@@ -236,6 +232,8 @@
         Filter for panels by confidence status. Defaults to "green".
     show_all_panels : bool, optional
         Whether to include panels without R codes. Defaults to False.
+    show_all_panels : bool, optional
+        Whether to include panels without R codes. Defaults to False.
 
     Returns
     -------
@@ -250,7 +248,6 @@
         confidence_status = args.confidence_status
         show_all_panels = args.show_all_panels
 
-<<<<<<< HEAD
     command_executed = (
         f"Command executed: gene-panels --hgnc_symbol {hgnc_symbol} "
         f"--confidence_status {confidence_status} --show_all_panels {show_all_panels}"
@@ -260,12 +257,6 @@
     print(f"{command_executed}\n")
 
     # Handle the "green,amber" option
-=======
-    logger.info(f"Command executed: gene-panels --hgnc_symbol {hgnc_symbol} --confidence_status {confidence_status} --show_all_panels {show_all_panels}")
-    print(f"Command executed: gene-panels --hgnc_symbol {hgnc_symbol} --confidence_status {confidence_status} --show_all_panels {show_all_panels}\n")
-
-    # Handle the new "green,amber" option
->>>>>>> e13b6b22
     if confidence_status == "green,amber":
         confidence_statuses = ["green", "amber"]
     else:
@@ -276,15 +267,11 @@
         response = get_response_gene(hgnc_symbol)
         response_json = response.json()
 
-<<<<<<< HEAD
         # Extract panels for each confidence status
         panels_df_list = [
             extract_panels(response_json, confidence_filter=status)
             for status in confidence_statuses
         ]
-=======
-        panels_df_list = [extract_panels(response_json, confidence_filter=status) for status in confidence_statuses]
->>>>>>> e13b6b22
         panels_df = pd.concat(panels_df_list).drop_duplicates().reset_index(drop=True)
         if panels_df.empty:
             logger.info(
@@ -296,18 +283,12 @@
             )
             return
 
-<<<<<<< HEAD
         # Extract R codes from the panels
         panels_with_r_codes = extract_r_codes_from_disorders(panels_df, show_all_panels)
         # Replace 'N/A' with '-'
         panels_with_r_codes["R Code"] = panels_with_r_codes["R Code"].replace(
             "N/A", "-"
         )
-=======
-        panels_with_r_codes = extract_r_codes_from_disorders(panels_df, show_all_panels)
-        # Replace 'N/A' with '-'
-        panels_with_r_codes["R Code"] = panels_with_r_codes["R Code"].replace("N/A", "-")
->>>>>>> e13b6b22
 
         if not panels_with_r_codes.empty:
             print(f"Panels associated with gene {hgnc_symbol}:\n")
@@ -320,8 +301,13 @@
                 panel_name = row["Panel Name"]
                 status = row["Gene Status"]
                 print(f"{panel_id:<15}{r_code:<15}{panel_name:<75}{status}")
-
-<<<<<<< HEAD
+            for _, row in panels_with_r_codes.iterrows():
+                panel_id = row["PanelApp ID"]
+                r_code = row["R Code"]
+                panel_name = row["Panel Name"]
+                status = row["Gene Status"]
+                print(f"{panel_id:<15}{r_code:<15}{panel_name:<75}{status}")
+
             # Write the panels to a CSV file
             write_panels(hgnc_symbol, confidence_status, panels_with_r_codes)
         else: # pragma: no cover
@@ -340,20 +326,4 @@
         print(ke)
 
 if __name__ == "__main__": # pragma: no cover
-=======
-            write_panels(hgnc_symbol, confidence_status, panels_with_r_codes)
-        else:
-            logger.info(f"No R panels found for gene {hgnc_symbol} with confidence: {confidence_status}.")
-            print(f"No R panels found for gene {hgnc_symbol} with confidence: {confidence_status}")
-
-    except requests.RequestException as e:
-        logger.error(f"Error querying the API: {e}")
-    except KeyError as ke:
-        logger.error(f"Key error: {ke}")
-        print(f"Key error: {ke}")
-        print(ke)
-
-
-if __name__ == "__main__":
->>>>>>> e13b6b22
     main()