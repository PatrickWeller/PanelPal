--- conflicted
+++ resolved
@@ -4,11 +4,7 @@
 
 [project]
 name = "PanelPal"
-<<<<<<< HEAD
 version = "3.0.0"
-=======
-version = "2.0.0"
->>>>>>> e7bb6696
 description = "A tool for managing genomic panels in the National Test Directory"
 authors = [
     { name = "Patrick Weller" },
