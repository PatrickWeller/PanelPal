--- conflicted
+++ resolved
@@ -28,12 +28,9 @@
     "pytest==8.3.3",
     "responses==0.25.3",
     "pandas==2.2.3",
-<<<<<<< HEAD
     "mkdocs==1.6.1",
     "pytest==8.3.3",
-=======
     "sqlalchemy==2.0.34",
->>>>>>> 2a25f38a
 ]
 
 [tool.setuptools.packages.find]
